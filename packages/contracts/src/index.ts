// 导出响应系统类型定义
export * from './response';

// 导出共享的基础类型定义
export * as sharedContracts from './shared/index';
// 直接导出重要的枚举类型，方便其他包使用
export { ImportanceLevel } from './shared/importance';
export { UrgencyLevel } from './shared/urgency';

// 导出模块相关的类型定义（定义命名空间防止冲突）
export * as TaskContracts from './modules/task';
export * as GoalContracts from './modules/goal';
export * as ReminderContracts from './modules/reminder';
export * as EditorContracts from './modules/editor';
export * as RepositoryContracts from './modules/repository';
export * as AccountContracts from './modules/account';
export * as AuthenticationContracts from './modules/authentication';
export * as ScheduleContracts from './modules/schedule';
export * as SettingContracts from './modules/setting';
export * as NotificationContracts from './modules/notification';
export * as DocumentContracts from './document.contracts';

// 导出 Reminder 模块的常量和工具函数（运行时值不能通过命名空间导出）
export {
  ROOT_GROUP_CONFIG,
  isRootGroup,
  getRootGroupUuid,
  isOnDesktop,
} from './modules/reminder/constants';

export {
  ScheduleTaskStatus,
  ExecutionStatus,
  TaskPriority,
  SourceModule,
  Timezone,
} from './modules/schedule/enums';

// 旧枚举的类型别名（向后兼容，待迁移）
// TODO: 逐步迁移使用旧枚举的代码到新枚举
export { TaskPriority as SchedulePriority } from './modules/schedule/enums';

// 导出 Goal 枚举（新的 DDD 架构）
export { GoalStatus, KeyResultValueType, ReviewType, FolderType } from './modules/goal/enums';

// 导出 Notification 枚举（新的 DDD 架构）
export {
  NotificationType,
  NotificationCategory,
  NotificationStatus,
  RelatedEntityType,
  NotificationChannelType,
  ChannelStatus,
  NotificationActionType,
  ContentType,
} from './modules/notification/enums';

// 导出 Repository 枚举
export {
  ResourceType,
  ResourceStatus,
  RepositoryStatus,
  RepositoryType,
  ReferenceType,
} from './modules/repository/enums';

// 导出 Setting 枚举（新的 DDD 架构）
export {
  SettingValueType,
  SettingScope,
  UIInputType,
  OperatorType,
  AppEnvironment,
  ThemeMode,
  FontSize,
  DateFormat,
  TimeFormat,
  TaskViewType,
  GoalViewType,
  ScheduleViewType,
  ProfileVisibility,
} from './modules/setting/enums';

// 导出 Task 枚举（常用的）
export {
  TaskTemplateStatus,
  TaskInstanceStatus,
  TaskType,
  TimeType,
  TaskScheduleMode,
  RecurrenceFrequency,
  DayOfWeek,
  ReminderType,
  ReminderTimeUnit,
} from './modules/task/enums';

<<<<<<< HEAD
// 导出 Account 枚举（新的 DDD 架构）
export {
  AccountStatus,
  Gender,
  ThemeType,
  SubscriptionPlan,
  SubscriptionStatus,
  BillingCycle,
  StorageQuotaType,
} from './modules/account/enums';

// 导出 Authentication 枚举（新的 DDD 架构）
export {
  CredentialType,
  CredentialStatus,
  TwoFactorMethod,
  BiometricType,
  SessionStatus,
  ApiKeyStatus,
  PasswordAlgorithm,
  RememberMeTokenStatus,
  DeviceType,
} from './modules/authentication/enums';

=======
>>>>>>> 0aefcba0
// 类型别名（向后兼容）
export { TimeType as TaskTimeType } from './modules/task/enums';<|MERGE_RESOLUTION|>--- conflicted
+++ resolved
@@ -18,6 +18,15 @@
 export * as ScheduleContracts from './modules/schedule';
 export * as SettingContracts from './modules/setting';
 export * as NotificationContracts from './modules/notification';
+export * as DocumentContracts from './document.contracts';
+
+// 导出 Reminder 模块的常量和工具函数（运行时值不能通过命名空间导出）
+export {
+  ROOT_GROUP_CONFIG,
+  isRootGroup,
+  getRootGroupUuid,
+  isOnDesktop,
+} from './modules/reminder/constants';
 export * as DocumentContracts from './document.contracts';
 
 // 导出 Reminder 模块的常量和工具函数（运行时值不能通过命名空间导出）
@@ -88,13 +97,13 @@
   TaskType,
   TimeType,
   TaskScheduleMode,
+  TaskScheduleMode,
   RecurrenceFrequency,
   DayOfWeek,
   ReminderType,
   ReminderTimeUnit,
 } from './modules/task/enums';
 
-<<<<<<< HEAD
 // 导出 Account 枚举（新的 DDD 架构）
 export {
   AccountStatus,
@@ -119,7 +128,5 @@
   DeviceType,
 } from './modules/authentication/enums';
 
-=======
->>>>>>> 0aefcba0
 // 类型别名（向后兼容）
 export { TimeType as TaskTimeType } from './modules/task/enums';