--- conflicted
+++ resolved
@@ -1,25 +1,33 @@
 /**
+ * Repository Domain Module Exports
+ * 仓储领域模块导出
  * Repository Domain Module Exports
  * 仓储领域模块导出
  */
 
 // Aggregates
+// Aggregates
 export { Repository } from './aggregates/Repository';
 export { RepositoryStatistics } from './aggregates/RepositoryStatistics';
 
 // Entities
+// Entities
 export { Resource } from './entities/Resource';
 export { LinkedContent } from './entities/LinkedContent';
 export { ResourceReference } from './entities/ResourceReference';
+export { LinkedContent } from './entities/LinkedContent';
+export { ResourceReference } from './entities/ResourceReference';
 export { RepositoryExplorerEntity } from './entities/RepositoryExplorer';
+
+// Domain Services
 
 // Domain Services
 export { RepositoryDomainService } from './services/RepositoryDomainService';
 export { RepositoryStatisticsDomainService } from './services/RepositoryStatisticsDomainService';
 
 // Re-export contracts types for convenience
+// Re-export contracts types for convenience
 export type {
-<<<<<<< HEAD
   RepositoryContracts,
 } from '@dailyuse/contracts';
 
@@ -41,22 +49,4 @@
 export type ResourceStatus = RC.ResourceStatus;
 export type ResourceMetadata = RC.ResourceMetadata;
 
-export { ResourceType as ResourceTypeEnum, ResourceStatus as ResourceStatusEnum } from '@dailyuse/contracts';
-=======
-  RepositoryServerDTO,
-  RepositoryPersistenceDTO,
-  RepositoryClientDTO,
-  RepositoryType,
-  RepositoryStatus,
-  RepositoryConfigServerDTO,
-  RepositoryStatsServerDTO,
-  SyncStatusServerDTO,
-  GitInfoServerDTO,
-  ResourceServerDTO,
-  ResourcePersistenceDTO,
-  ResourceClientDTO,
-  ResourceType,
-  ResourceStatus,
-  ResourceMetadata,
-} from '@dailyuse/contracts';
->>>>>>> 0aefcba0
+export { ResourceType as ResourceTypeEnum, ResourceStatus as ResourceStatusEnum } from '@dailyuse/contracts';