/**
 * Resource Entity
 * 资源实体 - DDD 核心领域模型
 * 
 * 职责：
 * 1. 表示仓库中的单个资源（Markdown, Image, Video, etc.）
 * 2. 维护资源业务规则
 * 3. 提供类型专用方法（如 Markdown 内容更新）
 * 4. 管理资源元数据
 */

import { v4 as uuidv4 } from 'uuid';
import {
  ResourceType,
  ResourceStatus,
<<<<<<< HEAD
  type RepositoryContracts,
} from '@dailyuse/contracts';
import type { RepositoryContracts as RC } from '@dailyuse/contracts';

type ResourceServerDTO = RC.ResourceServerDTO;
type ResourcePersistenceDTO = RC.ResourcePersistenceDTO;
type ResourceClientDTO = RC.ResourceClientDTO;
type IResourceMetadata = RC.ResourceMetadata;
type ResourceReferenceServer = RC.ResourceReferenceServer;
type LinkedContentServer = RC.LinkedContentServer;
=======
} from '@dailyuse/contracts';
import type {
  ResourceServerDTO,
  ResourcePersistenceDTO,
  ResourceClientDTO,
  ResourceMetadata as IResourceMetadata,
  ResourceReferenceServer,
  LinkedContentServer,
} from '@dailyuse/contracts';
>>>>>>> 0aefcba0
import { ResourceReference } from './ResourceReference';
import { LinkedContent } from './LinkedContent';
import { ResourceMetadata } from '../value-objects/ResourceMetadata';

// ==================== 创建 DTO ====================

export interface CreateResourceDTO {
  repositoryUuid: string;
  name: string;
  type: ResourceType;
  path: string;
  size: number;
  description?: string;
  author?: string;
  version?: string;
  tags?: string[];
  category?: string;
  metadata?: Partial<ResourceMetadata>;
}

// ==================== Resource 实体 ====================

export class Resource {
  // ===== 子实体集合 =====
  private _references: ResourceReference[] = [];
  private _linkedContents: LinkedContent[] = [];

  private constructor(
    public readonly uuid: string,
    public readonly repositoryUuid: string,
    private _name: string,
    public readonly type: ResourceType,
    private _path: string,
    private _size: number,
    private _description: string | null,
    private _author: string | null,
    private _version: string | null,
    private _tags: string[],
    private _category: string | null,
    private _status: ResourceStatus,
    private _metadata: ResourceMetadata,
    public readonly createdAt: number,
    private _updatedAt: number,
    private _modifiedAt: number | null,
  ) {}

  // ==================== Getters ====================

  get name(): string {
    return this._name;
  }

  get path(): string {
    return this._path;
  }

  get size(): number {
    return this._size;
  }

  get description(): string | null {
    return this._description;
  }

  get author(): string | null {
    return this._author;
  }

  get version(): string | null {
    return this._version;
  }

  get tags(): string[] {
    return [...this._tags];
  }

  get category(): string | null {
    return this._category;
  }

  get status(): ResourceStatus {
    return this._status;
  }

  get metadata(): IResourceMetadata {
    // Value Object 可以直接返回，或返回其 DTO 表示
    return this._metadata.toPlainObject();
  }

  get updatedAt(): number {
    return this._updatedAt;
  }

  get modifiedAt(): number | null {
    return this._modifiedAt;
  }

  // ==================== 工厂方法 ====================

  /**
   * 创建新的 Resource
   */
  static create(dto: CreateResourceDTO): Resource {
    const now = Date.now();
    const uuid = uuidv4();

    // 创建 Value Object - 默认元数据
    const defaultMetadata = new ResourceMetadata({
      mimeType: Resource.getMimeTypeForResourceType(dto.type),
      encoding: 'utf-8',
      thumbnailPath: null,
      isFavorite: false,
      accessCount: 0,
      lastAccessedAt: null,
      ...dto.metadata,
    });

    return new Resource(
      uuid,
      dto.repositoryUuid,
      dto.name,
      dto.type,
      dto.path,
      dto.size,
      dto.description || null,
      dto.author || null,
      dto.version || null,
      dto.tags || [],
      dto.category || null,
      ResourceStatus.DRAFT, // 默认状态
      defaultMetadata,
      now, // createdAt
      now, // updatedAt
      now, // modifiedAt
    );
  }

  /**
   * 从持久化数据重建 Resource
   */
  static fromPersistence(data: ResourcePersistenceDTO): Resource {
    // 从 JSON 解析并创建 Value Object
    const metadataDTO = JSON.parse(data.metadata) as IResourceMetadata;
    const metadata = ResourceMetadata.fromPlainObject(metadataDTO);

    return new Resource(
      data.uuid,
      data.repositoryUuid,
      data.name,
      data.type,
      data.path,
      data.size,
      data.description || null,
      data.author || null,
      data.version || null,
      JSON.parse(data.tags),
      data.category || null,
      data.status,
      metadata, // Value Object 实例
      data.createdAt,
      data.updatedAt,
      data.modifiedAt || null,
    );
  }

  // ==================== 通用业务方法 ====================

  /**
   * 更新资源名称
   */
  updateName(name: string): void {
    if (!name || name.trim().length === 0) {
      throw new Error('Resource name cannot be empty');
    }
    this._name = name.trim();
    this._updatedAt = Date.now();
    this._modifiedAt = Date.now();
  }

  /**
   * 移动资源到新路径（async版本，符合接口）
   */
  async move(newPath: string): Promise<void> {
    if (!newPath || newPath.trim().length === 0) {
      throw new Error('Resource path cannot be empty');
    }
    this._path = newPath.trim();
    this._updatedAt = Date.now();
  }

  /**
   * 移动资源到新路径（同步版本）
   */
  moveTo(newPath: string): void {
    if (!newPath || newPath.trim().length === 0) {
      throw new Error('Resource path cannot be empty');
    }
    this._path = newPath.trim();
    this._updatedAt = Date.now();
  }

  /**
   * 重命名资源
   */
  rename(newName: string): void {
    if (!newName || newName.trim().length === 0) {
      throw new Error('Resource name cannot be empty');
    }
    this._name = newName.trim();
    this._updatedAt = Date.now();
  }

  /**
   * 更新描述
   */
  updateDescription(description: string | null): void {
    this._description = description;
    this._updatedAt = Date.now();
    this._modifiedAt = Date.now();
  }

  /**
   * 添加标签
   */
  addTag(tag: string): void {
    const normalizedTag = tag.trim().toLowerCase();
    if (!this._tags.includes(normalizedTag)) {
      this._tags.push(normalizedTag);
      this._updatedAt = Date.now();
    }
  }

  /**
   * 移除标签
   */
  removeTag(tag: string): void {
    const normalizedTag = tag.trim().toLowerCase();
    const index = this._tags.indexOf(normalizedTag);
    if (index !== -1) {
      this._tags.splice(index, 1);
      this._updatedAt = Date.now();
    }
  }

  /**
   * 设置分类
   */
  setCategory(category: string | null): void {
    this._category = category;
    this._updatedAt = Date.now();
  }

  /**
   * 更新元数据
   */
  updateMetadata(metadata: Partial<IResourceMetadata>): void {
    // 使用 Value Object 的 with() 方法
    this._metadata = this._metadata.with(metadata);
    this._updatedAt = Date.now();
  }

  /**
   * 发布资源
   */
  publish(): void {
    if (this._status === ResourceStatus.ACTIVE) {
      throw new Error('Resource is already published');
    }
    this._status = ResourceStatus.ACTIVE;
    this._updatedAt = Date.now();
  }

  /**
   * 归档资源
   */
  archive(): void {
    if (this._status === ResourceStatus.ARCHIVED) {
      throw new Error('Resource is already archived');
    }
    this._status = ResourceStatus.ARCHIVED;
    this._updatedAt = Date.now();
  }

  /**
   * 软删除资源
   */
  softDelete(): void {
    if (this._status === ResourceStatus.DELETED) {
      throw new Error('Resource is already deleted');
    }
    this._status = ResourceStatus.DELETED;
    this._updatedAt = Date.now();
  }

  /**
   * 标记为已删除（符合接口命名）
   */
  markAsDeleted(): void {
    this._status = ResourceStatus.DELETED;
    this._updatedAt = Date.now();
  }

  /**
   * 激活资源
   */
  activate(): void {
    this._status = ResourceStatus.ACTIVE;
    this._updatedAt = Date.now();
  }

  /**
   * 恢复为草稿
   */
  revertToDraft(): void {
    this._status = ResourceStatus.DRAFT;
    this._updatedAt = Date.now();
  }

  /**
   * 更新资源内容（async版本）
   */
  async updateContent(content: string | Uint8Array): Promise<void> {
    if (!this._metadata.content) {
      this._metadata.content = {};
    }
    // 存储内容到元数据
    if (typeof content === 'string') {
      this._metadata.content.text = content;
    } else {
      this._metadata.content.binary = content;
    }
    // 更新大小
    this._size = typeof content === 'string' ? content.length : content.byteLength;
    this._updatedAt = Date.now();
    this._modifiedAt = Date.now();
  }

  /**
   * 增加访问计数
   */
  incrementAccessCount(): void {
    // 使用 Value Object 的辅助方法
    this._metadata = this._metadata.incrementAccessCount();
    this._updatedAt = Date.now();
  }

  /**
   * 更新版本号
   */
  updateVersion(version: string): void {
    this._version = version;
    this._updatedAt = Date.now();
  }

  /**
   * 收藏/取消收藏
   */
  toggleFavorite(): void {
    // 使用 Value Object 的辅助方法
    if (this._metadata.isFavorite) {
      this._metadata = this._metadata.unmarkAsFavorite();
    } else {
      this._metadata = this._metadata.markAsFavorite();
    }
    this._updatedAt = Date.now();
  }

  /**
   * 记录访问
   */
  recordAccess(): void {
    // 使用 Value Object 的辅助方法
    this._metadata = this._metadata.incrementAccessCount();
    this._updatedAt = Date.now();
  }

  /**
   * 更新文件大小
   */
  updateSize(size: number): void {
    if (size < 0) {
      throw new Error('Size cannot be negative');
    }
    this._size = size;
    this._updatedAt = Date.now();
    this._modifiedAt = Date.now();
  }

  // ==================== Markdown 专用方法 ====================

  /**
   * 更新 Markdown 内容
   * 仅适用于 type === 'MARKDOWN'
   */
  updateMarkdownContent(content: string): void {
    if (this.type !== 'markdown') {
      throw new Error('updateMarkdownContent() is only for MARKDOWN resources');
    }

    // 使用 Value Object 的 with() 方法更新 metadata
    this._metadata = this._metadata.with({ content });

    // 自动生成摘要 (取前 200 个字符)
    const summary = content
      .replace(/[#*`\[\]]/g, '') // 移除 Markdown 语法
      .trim()
      .slice(0, 200);

    this._description = summary;

    // 更新大小
    this._size = new Blob([content]).size;

    this._updatedAt = Date.now();
    this._modifiedAt = Date.now();
  }

  /**
   * 获取 Markdown 内容
   */
  getMarkdownContent(): string {
    if (this.type !== 'markdown') {
      throw new Error('getMarkdownContent() is only for MARKDOWN resources');
    }
    return (this._metadata.content as string) || '';
  }

  // ==================== Image 专用方法 ====================

  /**
   * 设置缩略图路径
   * 适用于 type === 'IMAGE' | 'VIDEO'
   */
  setThumbnailPath(thumbnailPath: string): void {
    if (this.type !== 'image' && this.type !== 'video') {
      throw new Error('setThumbnailPath() is only for IMAGE or VIDEO resources');
    }
    // 使用 Value Object 的 with() 方法
    this._metadata = this._metadata.with({ thumbnailPath });
    this._updatedAt = Date.now();
  }

  // ==================== 子实体管理（实体统一管理） ====================

  /**
   * 创建资源引用（工厂方法）
   */
  createReference(params: {
    targetResourceUuid: string;
    referenceType: string;
    description?: string;
  }): ResourceReferenceServer {
    const reference = ResourceReference.create({
      sourceResourceUuid: this.uuid,
      targetResourceUuid: params.targetResourceUuid,
      referenceType: params.referenceType as any, // TODO: 使用正确的 ReferenceType 枚举
      description: params.description,
    });

    this._references.push(reference);
    return reference;
  }

  /**
   * 创建关联内容（工厂方法）
   */
  createLinkedContent(params: {
    title: string;
    url: string;
    contentType: string;
    description?: string;
  }): LinkedContentServer {
    const linkedContent = LinkedContent.create({
      resourceUuid: this.uuid,
      title: params.title,
      url: params.url,
      contentType: params.contentType as any, // TODO: 使用正确的 ContentType 枚举
      description: params.description,
    });

    this._linkedContents.push(linkedContent);
    return linkedContent;
  }

  /**
   * 添加引用
   */
  addReference(reference: ResourceReferenceServer): void {
    const ref = reference as ResourceReference;
    if (this._references.find(r => r.uuid === reference.uuid)) {
      throw new Error(`Reference ${reference.uuid} already exists`);
    }
    this._references.push(ref);
  }

  /**
   * 移除引用
   */
  removeReference(referenceUuid: string): ResourceReferenceServer | null {
    const index = this._references.findIndex(r => r.uuid === referenceUuid);
    if (index === -1) {
      return null;
    }
    const [removed] = this._references.splice(index, 1);
    return removed;
  }

  /**
   * 获取所有引用
   */
  getAllReferences(): ResourceReferenceServer[] {
    return [...this._references];
  }

  /**
   * 添加关联内容
   */
  addLinkedContent(content: LinkedContentServer): void {
    const linkedContent = content as LinkedContent;
    if (this._linkedContents.find(c => c.uuid === content.uuid)) {
      throw new Error(`Linked content ${content.uuid} already exists`);
    }
    this._linkedContents.push(linkedContent);
  }

  /**
   * 移除关联内容
   */
  removeLinkedContent(contentUuid: string): LinkedContentServer | null {
    const index = this._linkedContents.findIndex(c => c.uuid === contentUuid);
    if (index === -1) {
      return null;
    }
    const [removed] = this._linkedContents.splice(index, 1);
    return removed;
  }

  /**
   * 获取所有关联内容
   */
  getAllLinkedContents(): LinkedContentServer[] {
    return [...this._linkedContents];
  }

  // ==================== DTO 转换 ====================

  /**
   * 转换为 Server DTO
   */
  toServerDTO(): ResourceServerDTO {
    return {
      uuid: this.uuid,
      repositoryUuid: this.repositoryUuid,
      name: this._name,
      type: this.type,
      path: this._path,
      size: this._size,
      description: this._description,
      author: this._author,
      version: this._version,
      tags: [...this._tags],
      category: this._category,
      status: this._status,
      metadata: { ...this._metadata },
      createdAt: this.createdAt,
      updatedAt: this._updatedAt,
      modifiedAt: this._modifiedAt,
      references: null, // 由 Repository 加载
      linkedContents: null, // 由 Repository 加载
    };
  }

  /**
   * 转换为 Client DTO
   * TODO: 完善所有 Client DTO 字段
   */
  toClientDTO(): any {
    return {
      uuid: this.uuid,
      repositoryUuid: this.repositoryUuid,
      name: this._name,
      type: this.type,
      path: this._path,
      size: this._size,
      sizeFormatted: Resource.formatFileSize(this._size),
      description: this._description,
      author: this._author,
      version: this._version,
      tags: [...this._tags],
      category: this._category,
      status: this._status,
      metadata: {
        ...this._metadata,
        // 客户端不需要 content 字段（太大），按需加载
        content: undefined,
      },
      isFavorite: this._metadata.isFavorite || false,
      accessCount: this._metadata.accessCount || 0,
      createdAt: this.createdAt,
      updatedAt: this._updatedAt,
      modifiedAt: this._modifiedAt,
      references: null,
      linkedContents: null,
    };
  }

  /**
   * 转换为 Persistence DTO
   */
  toPersistenceDTO(): ResourcePersistenceDTO {
    return {
      uuid: this.uuid,
      repositoryUuid: this.repositoryUuid,
      name: this._name,
      type: this.type,
      path: this._path,
      size: this._size,
      description: this._description,
      author: this._author,
      version: this._version,
      tags: JSON.stringify(this._tags),
      category: this._category,
      status: this._status,
      metadata: JSON.stringify(this._metadata),
      createdAt: this.createdAt,
      updatedAt: this._updatedAt,
      modifiedAt: this._modifiedAt,
    };
  }

  // ==================== 辅助方法 ====================

  /**
   * 验证资源是否可以编辑
   */
  canEdit(): boolean {
    return this._status !== ResourceStatus.DELETED && this._status !== ResourceStatus.ARCHIVED;
  }

  /**
   * 验证是否是 Markdown 资源
   */
  isMarkdown(): boolean {
    return this.type === 'markdown';
  }

  /**
   * 验证是否是图片资源
   */
  isImage(): boolean {
    return this.type === 'image';
  }

  /**
   * 验证是否是视频资源
   */
  isVideo(): boolean {
    return this.type === 'video';
  }

  /**
   * 根据资源类型获取 MIME 类型
   */
  private static getMimeTypeForResourceType(type: ResourceType): string {
    const mimeTypeMap: Record<ResourceType, string> = {
      markdown: 'text/markdown',
      image: 'image/*',
      video: 'video/*',
      audio: 'audio/*',
      pdf: 'application/pdf',
      link: 'text/uri-list',
      code: 'text/plain',
      other: 'application/octet-stream',
    };
    return mimeTypeMap[type];
  }

  /**
   * 格式化文件大小
   */
  private static formatFileSize(bytes: number): string {
    if (bytes === 0) return '0 Bytes';
    const k = 1024;
    const sizes = ['Bytes', 'KB', 'MB', 'GB'];
    const i = Math.floor(Math.log(bytes) / Math.log(k));
    return Math.round((bytes / Math.pow(k, i)) * 100) / 100 + ' ' + sizes[i];
  }
}<|MERGE_RESOLUTION|>--- conflicted
+++ resolved
@@ -7,13 +7,20 @@
  * 2. 维护资源业务规则
  * 3. 提供类型专用方法（如 Markdown 内容更新）
  * 4. 管理资源元数据
+ * Resource Entity
+ * 资源实体 - DDD 核心领域模型
+ * 
+ * 职责：
+ * 1. 表示仓库中的单个资源（Markdown, Image, Video, etc.）
+ * 2. 维护资源业务规则
+ * 3. 提供类型专用方法（如 Markdown 内容更新）
+ * 4. 管理资源元数据
  */
 
 import { v4 as uuidv4 } from 'uuid';
 import {
   ResourceType,
   ResourceStatus,
-<<<<<<< HEAD
   type RepositoryContracts,
 } from '@dailyuse/contracts';
 import type { RepositoryContracts as RC } from '@dailyuse/contracts';
@@ -24,17 +31,6 @@
 type IResourceMetadata = RC.ResourceMetadata;
 type ResourceReferenceServer = RC.ResourceReferenceServer;
 type LinkedContentServer = RC.LinkedContentServer;
-=======
-} from '@dailyuse/contracts';
-import type {
-  ResourceServerDTO,
-  ResourcePersistenceDTO,
-  ResourceClientDTO,
-  ResourceMetadata as IResourceMetadata,
-  ResourceReferenceServer,
-  LinkedContentServer,
-} from '@dailyuse/contracts';
->>>>>>> 0aefcba0
 import { ResourceReference } from './ResourceReference';
 import { LinkedContent } from './LinkedContent';
 import { ResourceMetadata } from '../value-objects/ResourceMetadata';
@@ -80,7 +76,53 @@
     private _updatedAt: number,
     private _modifiedAt: number | null,
   ) {}
-
+import { ResourceMetadata } from '../value-objects/ResourceMetadata';
+
+// ==================== 创建 DTO ====================
+
+export interface CreateResourceDTO {
+  repositoryUuid: string;
+  name: string;
+  type: ResourceType;
+  path: string;
+  size: number;
+  description?: string;
+  author?: string;
+  version?: string;
+  tags?: string[];
+  category?: string;
+  metadata?: Partial<ResourceMetadata>;
+}
+
+// ==================== Resource 实体 ====================
+
+export class Resource {
+  // ===== 子实体集合 =====
+  private _references: ResourceReference[] = [];
+  private _linkedContents: LinkedContent[] = [];
+
+  private constructor(
+    public readonly uuid: string,
+    public readonly repositoryUuid: string,
+    private _name: string,
+    public readonly type: ResourceType,
+    private _path: string,
+    private _size: number,
+    private _description: string | null,
+    private _author: string | null,
+    private _version: string | null,
+    private _tags: string[],
+    private _category: string | null,
+    private _status: ResourceStatus,
+    private _metadata: ResourceMetadata,
+    public readonly createdAt: number,
+    private _updatedAt: number,
+    private _modifiedAt: number | null,
+  ) {}
+
+  // ==================== Getters ====================
+
+  get name(): string {
   // ==================== Getters ====================
 
   get name(): string {
@@ -88,32 +130,48 @@
   }
 
   get path(): string {
+
+  get path(): string {
     return this._path;
   }
+
+  get size(): number {
 
   get size(): number {
     return this._size;
   }
 
   get description(): string | null {
+
+  get description(): string | null {
     return this._description;
   }
+
+  get author(): string | null {
 
   get author(): string | null {
     return this._author;
   }
 
   get version(): string | null {
+
+  get version(): string | null {
     return this._version;
   }
+
+  get tags(): string[] {
 
   get tags(): string[] {
     return [...this._tags];
   }
 
   get category(): string | null {
+
+  get category(): string | null {
     return this._category;
   }
+
+  get status(): ResourceStatus {
 
   get status(): ResourceStatus {
     return this._status;
@@ -122,11 +180,19 @@
   get metadata(): IResourceMetadata {
     // Value Object 可以直接返回，或返回其 DTO 表示
     return this._metadata.toPlainObject();
-  }
+
+  get metadata(): IResourceMetadata {
+    // Value Object 可以直接返回，或返回其 DTO 表示
+    return this._metadata.toPlainObject();
+  }
+
+  get updatedAt(): number {
 
   get updatedAt(): number {
     return this._updatedAt;
   }
+
+  get modifiedAt(): number | null {
 
   get modifiedAt(): number | null {
     return this._modifiedAt;
@@ -198,8 +264,75 @@
       data.updatedAt,
       data.modifiedAt || null,
     );
-  }
-
+  // ==================== 工厂方法 ====================
+
+  /**
+   * 创建新的 Resource
+   */
+  static create(dto: CreateResourceDTO): Resource {
+    const now = Date.now();
+    const uuid = uuidv4();
+
+    // 创建 Value Object - 默认元数据
+    const defaultMetadata = new ResourceMetadata({
+      mimeType: Resource.getMimeTypeForResourceType(dto.type),
+      encoding: 'utf-8',
+      thumbnailPath: null,
+      isFavorite: false,
+      accessCount: 0,
+      lastAccessedAt: null,
+      ...dto.metadata,
+    });
+
+    return new Resource(
+      uuid,
+      dto.repositoryUuid,
+      dto.name,
+      dto.type,
+      dto.path,
+      dto.size,
+      dto.description || null,
+      dto.author || null,
+      dto.version || null,
+      dto.tags || [],
+      dto.category || null,
+      ResourceStatus.DRAFT, // 默认状态
+      defaultMetadata,
+      now, // createdAt
+      now, // updatedAt
+      now, // modifiedAt
+    );
+  }
+
+  /**
+   * 从持久化数据重建 Resource
+   */
+  static fromPersistence(data: ResourcePersistenceDTO): Resource {
+    // 从 JSON 解析并创建 Value Object
+    const metadataDTO = JSON.parse(data.metadata) as IResourceMetadata;
+    const metadata = ResourceMetadata.fromPlainObject(metadataDTO);
+
+    return new Resource(
+      data.uuid,
+      data.repositoryUuid,
+      data.name,
+      data.type,
+      data.path,
+      data.size,
+      data.description || null,
+      data.author || null,
+      data.version || null,
+      JSON.parse(data.tags),
+      data.category || null,
+      data.status,
+      metadata, // Value Object 实例
+      data.createdAt,
+      data.updatedAt,
+      data.modifiedAt || null,
+    );
+  }
+
+  // ==================== 通用业务方法 ====================
   // ==================== 通用业务方法 ====================
 
   /**
@@ -478,42 +611,331 @@
   }
 
   // ==================== 子实体管理（实体统一管理） ====================
+   * 更新资源名称
+   */
+  updateName(name: string): void {
+    if (!name || name.trim().length === 0) {
+      throw new Error('Resource name cannot be empty');
+    }
+    this._name = name.trim();
+    this._updatedAt = Date.now();
+    this._modifiedAt = Date.now();
+  }
+
+  /**
+   * 移动资源到新路径（async版本，符合接口）
+   */
+  async move(newPath: string): Promise<void> {
+    if (!newPath || newPath.trim().length === 0) {
+      throw new Error('Resource path cannot be empty');
+    }
+    this._path = newPath.trim();
+    this._updatedAt = Date.now();
+  }
+
+  /**
+   * 移动资源到新路径（同步版本）
+   */
+  moveTo(newPath: string): void {
+    if (!newPath || newPath.trim().length === 0) {
+      throw new Error('Resource path cannot be empty');
+    }
+    this._path = newPath.trim();
+    this._updatedAt = Date.now();
+  }
+
+  /**
+   * 重命名资源
+   */
+  rename(newName: string): void {
+    if (!newName || newName.trim().length === 0) {
+      throw new Error('Resource name cannot be empty');
+    }
+    this._name = newName.trim();
+    this._updatedAt = Date.now();
+  }
+
+  /**
+   * 更新描述
+   */
+  updateDescription(description: string | null): void {
+    this._description = description;
+    this._updatedAt = Date.now();
+    this._modifiedAt = Date.now();
+  }
+
+  /**
+   * 添加标签
+   */
+  addTag(tag: string): void {
+    const normalizedTag = tag.trim().toLowerCase();
+    if (!this._tags.includes(normalizedTag)) {
+      this._tags.push(normalizedTag);
+      this._updatedAt = Date.now();
+    }
+  }
+
+  /**
+   * 移除标签
+   */
+  removeTag(tag: string): void {
+    const normalizedTag = tag.trim().toLowerCase();
+    const index = this._tags.indexOf(normalizedTag);
+    if (index !== -1) {
+      this._tags.splice(index, 1);
+      this._updatedAt = Date.now();
+    }
+  }
+
+  /**
+   * 设置分类
+   */
+  setCategory(category: string | null): void {
+    this._category = category;
+    this._updatedAt = Date.now();
+  }
+
+  /**
+   * 更新元数据
+   */
+  updateMetadata(metadata: Partial<IResourceMetadata>): void {
+    // 使用 Value Object 的 with() 方法
+    this._metadata = this._metadata.with(metadata);
+    this._updatedAt = Date.now();
+  }
+
+  /**
+   * 发布资源
+   */
+  publish(): void {
+    if (this._status === ResourceStatus.ACTIVE) {
+      throw new Error('Resource is already published');
+    }
+    this._status = ResourceStatus.ACTIVE;
+    this._updatedAt = Date.now();
+  }
+
+  /**
+   * 归档资源
+   */
+  archive(): void {
+    if (this._status === ResourceStatus.ARCHIVED) {
+      throw new Error('Resource is already archived');
+    }
+    this._status = ResourceStatus.ARCHIVED;
+    this._updatedAt = Date.now();
+  }
+
+  /**
+   * 软删除资源
+   */
+  softDelete(): void {
+    if (this._status === ResourceStatus.DELETED) {
+      throw new Error('Resource is already deleted');
+    }
+    this._status = ResourceStatus.DELETED;
+    this._updatedAt = Date.now();
+  }
+
+  /**
+   * 标记为已删除（符合接口命名）
+   */
+  markAsDeleted(): void {
+    this._status = ResourceStatus.DELETED;
+    this._updatedAt = Date.now();
+  }
+
+  /**
+   * 激活资源
+   */
+  activate(): void {
+    this._status = ResourceStatus.ACTIVE;
+    this._updatedAt = Date.now();
+  }
+
+  /**
+   * 恢复为草稿
+   */
+  revertToDraft(): void {
+    this._status = ResourceStatus.DRAFT;
+    this._updatedAt = Date.now();
+  }
+
+  /**
+   * 更新资源内容（async版本）
+   */
+  async updateContent(content: string | Uint8Array): Promise<void> {
+    if (!this._metadata.content) {
+      this._metadata.content = {};
+    }
+    // 存储内容到元数据
+    if (typeof content === 'string') {
+      this._metadata.content.text = content;
+    } else {
+      this._metadata.content.binary = content;
+    }
+    // 更新大小
+    this._size = typeof content === 'string' ? content.length : content.byteLength;
+    this._updatedAt = Date.now();
+    this._modifiedAt = Date.now();
+  }
+
+  /**
+   * 增加访问计数
+   */
+  incrementAccessCount(): void {
+    // 使用 Value Object 的辅助方法
+    this._metadata = this._metadata.incrementAccessCount();
+    this._updatedAt = Date.now();
+  }
+
+  /**
+   * 更新版本号
+   */
+  updateVersion(version: string): void {
+    this._version = version;
+    this._updatedAt = Date.now();
+  }
+
+  /**
+   * 收藏/取消收藏
+   */
+  toggleFavorite(): void {
+    // 使用 Value Object 的辅助方法
+    if (this._metadata.isFavorite) {
+      this._metadata = this._metadata.unmarkAsFavorite();
+    } else {
+      this._metadata = this._metadata.markAsFavorite();
+    }
+    this._updatedAt = Date.now();
+  }
+
+  /**
+   * 记录访问
+   */
+  recordAccess(): void {
+    // 使用 Value Object 的辅助方法
+    this._metadata = this._metadata.incrementAccessCount();
+    this._updatedAt = Date.now();
+  }
+
+  /**
+   * 更新文件大小
+   */
+  updateSize(size: number): void {
+    if (size < 0) {
+      throw new Error('Size cannot be negative');
+    }
+    this._size = size;
+    this._updatedAt = Date.now();
+    this._modifiedAt = Date.now();
+  }
+
+  // ==================== Markdown 专用方法 ====================
+
+  /**
+   * 更新 Markdown 内容
+   * 仅适用于 type === 'MARKDOWN'
+   */
+  updateMarkdownContent(content: string): void {
+    if (this.type !== 'markdown') {
+      throw new Error('updateMarkdownContent() is only for MARKDOWN resources');
+    }
+
+    // 使用 Value Object 的 with() 方法更新 metadata
+    this._metadata = this._metadata.with({ content });
+
+    // 自动生成摘要 (取前 200 个字符)
+    const summary = content
+      .replace(/[#*`\[\]]/g, '') // 移除 Markdown 语法
+      .trim()
+      .slice(0, 200);
+
+    this._description = summary;
+
+    // 更新大小
+    this._size = new Blob([content]).size;
+
+    this._updatedAt = Date.now();
+    this._modifiedAt = Date.now();
+  }
+
+  /**
+   * 获取 Markdown 内容
+   */
+  getMarkdownContent(): string {
+    if (this.type !== 'markdown') {
+      throw new Error('getMarkdownContent() is only for MARKDOWN resources');
+    }
+    return (this._metadata.content as string) || '';
+  }
+
+  // ==================== Image 专用方法 ====================
+
+  /**
+   * 设置缩略图路径
+   * 适用于 type === 'IMAGE' | 'VIDEO'
+   */
+  setThumbnailPath(thumbnailPath: string): void {
+    if (this.type !== 'image' && this.type !== 'video') {
+      throw new Error('setThumbnailPath() is only for IMAGE or VIDEO resources');
+    }
+    // 使用 Value Object 的 with() 方法
+    this._metadata = this._metadata.with({ thumbnailPath });
+    this._updatedAt = Date.now();
+  }
+
+  // ==================== 子实体管理（实体统一管理） ====================
 
   /**
    * 创建资源引用（工厂方法）
-   */
+   * 创建资源引用（工厂方法）
+   */
+  createReference(params: {
   createReference(params: {
     targetResourceUuid: string;
     referenceType: string;
     description?: string;
   }): ResourceReferenceServer {
+  }): ResourceReferenceServer {
     const reference = ResourceReference.create({
+      sourceResourceUuid: this.uuid,
       sourceResourceUuid: this.uuid,
       targetResourceUuid: params.targetResourceUuid,
       referenceType: params.referenceType as any, // TODO: 使用正确的 ReferenceType 枚举
+      referenceType: params.referenceType as any, // TODO: 使用正确的 ReferenceType 枚举
       description: params.description,
     });
 
     this._references.push(reference);
+
+    this._references.push(reference);
     return reference;
   }
 
   /**
    * 创建关联内容（工厂方法）
-   */
+   * 创建关联内容（工厂方法）
+   */
+  createLinkedContent(params: {
   createLinkedContent(params: {
     title: string;
     url: string;
     contentType: string;
     description?: string;
   }): LinkedContentServer {
+  }): LinkedContentServer {
     const linkedContent = LinkedContent.create({
+      resourceUuid: this.uuid,
       resourceUuid: this.uuid,
       title: params.title,
       url: params.url,
       contentType: params.contentType as any, // TODO: 使用正确的 ContentType 枚举
+      contentType: params.contentType as any, // TODO: 使用正确的 ContentType 枚举
       description: params.description,
     });
+
+    this._linkedContents.push(linkedContent);
 
     this._linkedContents.push(linkedContent);
     return linkedContent;
@@ -526,7 +948,22 @@
     const ref = reference as ResourceReference;
     if (this._references.find(r => r.uuid === reference.uuid)) {
       throw new Error(`Reference ${reference.uuid} already exists`);
-    }
+  /**
+   * 添加引用
+   */
+  addReference(reference: ResourceReferenceServer): void {
+    const ref = reference as ResourceReference;
+    if (this._references.find(r => r.uuid === reference.uuid)) {
+      throw new Error(`Reference ${reference.uuid} already exists`);
+    }
+    this._references.push(ref);
+  }
+
+  /**
+   * 移除引用
+   */
+  removeReference(referenceUuid: string): ResourceReferenceServer | null {
+    const index = this._references.findIndex(r => r.uuid === referenceUuid);
     this._references.push(ref);
   }
 
@@ -539,9 +976,14 @@
       return null;
     }
     const [removed] = this._references.splice(index, 1);
+    const [removed] = this._references.splice(index, 1);
     return removed;
   }
 
+  /**
+   * 获取所有引用
+   */
+  getAllReferences(): ResourceReferenceServer[] {
   /**
    * 获取所有引用
    */
@@ -556,7 +998,22 @@
     const linkedContent = content as LinkedContent;
     if (this._linkedContents.find(c => c.uuid === content.uuid)) {
       throw new Error(`Linked content ${content.uuid} already exists`);
-    }
+  /**
+   * 添加关联内容
+   */
+  addLinkedContent(content: LinkedContentServer): void {
+    const linkedContent = content as LinkedContent;
+    if (this._linkedContents.find(c => c.uuid === content.uuid)) {
+      throw new Error(`Linked content ${content.uuid} already exists`);
+    }
+    this._linkedContents.push(linkedContent);
+  }
+
+  /**
+   * 移除关联内容
+   */
+  removeLinkedContent(contentUuid: string): LinkedContentServer | null {
+    const index = this._linkedContents.findIndex(c => c.uuid === contentUuid);
     this._linkedContents.push(linkedContent);
   }
 
@@ -569,9 +1026,14 @@
       return null;
     }
     const [removed] = this._linkedContents.splice(index, 1);
+    const [removed] = this._linkedContents.splice(index, 1);
     return removed;
   }
 
+  /**
+   * 获取所有关联内容
+   */
+  getAllLinkedContents(): LinkedContentServer[] {
   /**
    * 获取所有关联内容
    */
@@ -579,6 +1041,15 @@
     return [...this._linkedContents];
   }
 
+  // ==================== DTO 转换 ====================
+
+  /**
+   * 转换为 Server DTO
+   */
+  toServerDTO(): ResourceServerDTO {
+    return {
+      uuid: this.uuid,
+      repositoryUuid: this.repositoryUuid,
   // ==================== DTO 转换 ====================
 
   /**
@@ -589,6 +1060,7 @@
       uuid: this.uuid,
       repositoryUuid: this.repositoryUuid,
       name: this._name,
+      type: this.type,
       type: this.type,
       path: this._path,
       size: this._size,
@@ -600,6 +1072,7 @@
       status: this._status,
       metadata: { ...this._metadata },
       createdAt: this.createdAt,
+      createdAt: this.createdAt,
       updatedAt: this._updatedAt,
       modifiedAt: this._modifiedAt,
       references: null, // 由 Repository 加载
@@ -612,20 +1085,43 @@
    * TODO: 完善所有 Client DTO 字段
    */
   toClientDTO(): any {
+      references: null, // 由 Repository 加载
+      linkedContents: null, // 由 Repository 加载
+    };
+  }
+
+  /**
+   * 转换为 Client DTO
+   * TODO: 完善所有 Client DTO 字段
+   */
+  toClientDTO(): any {
     return {
+      uuid: this.uuid,
+      repositoryUuid: this.repositoryUuid,
       uuid: this.uuid,
       repositoryUuid: this.repositoryUuid,
       name: this._name,
       type: this.type,
+      type: this.type,
       path: this._path,
       size: this._size,
+      sizeFormatted: Resource.formatFileSize(this._size),
       sizeFormatted: Resource.formatFileSize(this._size),
       description: this._description,
       author: this._author,
       version: this._version,
       tags: [...this._tags],
+      tags: [...this._tags],
       category: this._category,
       status: this._status,
+      metadata: {
+        ...this._metadata,
+        // 客户端不需要 content 字段（太大），按需加载
+        content: undefined,
+      },
+      isFavorite: this._metadata.isFavorite || false,
+      accessCount: this._metadata.accessCount || 0,
+      createdAt: this.createdAt,
       metadata: {
         ...this._metadata,
         // 客户端不需要 content 字段（太大），按需加载
@@ -648,7 +1144,20 @@
     return {
       uuid: this.uuid,
       repositoryUuid: this.repositoryUuid,
+      references: null,
+      linkedContents: null,
+    };
+  }
+
+  /**
+   * 转换为 Persistence DTO
+   */
+  toPersistenceDTO(): ResourcePersistenceDTO {
+    return {
+      uuid: this.uuid,
+      repositoryUuid: this.repositoryUuid,
       name: this._name,
+      type: this.type,
       type: this.type,
       path: this._path,
       size: this._size,
@@ -656,8 +1165,11 @@
       author: this._author,
       version: this._version,
       tags: JSON.stringify(this._tags),
+      tags: JSON.stringify(this._tags),
       category: this._category,
       status: this._status,
+      metadata: JSON.stringify(this._metadata),
+      createdAt: this.createdAt,
       metadata: JSON.stringify(this._metadata),
       createdAt: this.createdAt,
       updatedAt: this._updatedAt,
@@ -710,6 +1222,54 @@
       other: 'application/octet-stream',
     };
     return mimeTypeMap[type];
+    };
+  }
+
+  // ==================== 辅助方法 ====================
+
+  /**
+   * 验证资源是否可以编辑
+   */
+  canEdit(): boolean {
+    return this._status !== ResourceStatus.DELETED && this._status !== ResourceStatus.ARCHIVED;
+  }
+
+  /**
+   * 验证是否是 Markdown 资源
+   */
+  isMarkdown(): boolean {
+    return this.type === 'markdown';
+  }
+
+  /**
+   * 验证是否是图片资源
+   */
+  isImage(): boolean {
+    return this.type === 'image';
+  }
+
+  /**
+   * 验证是否是视频资源
+   */
+  isVideo(): boolean {
+    return this.type === 'video';
+  }
+
+  /**
+   * 根据资源类型获取 MIME 类型
+   */
+  private static getMimeTypeForResourceType(type: ResourceType): string {
+    const mimeTypeMap: Record<ResourceType, string> = {
+      markdown: 'text/markdown',
+      image: 'image/*',
+      video: 'video/*',
+      audio: 'audio/*',
+      pdf: 'application/pdf',
+      link: 'text/uri-list',
+      code: 'text/plain',
+      other: 'application/octet-stream',
+    };
+    return mimeTypeMap[type];
   }
 
   /**
@@ -721,5 +1281,14 @@
     const sizes = ['Bytes', 'KB', 'MB', 'GB'];
     const i = Math.floor(Math.log(bytes) / Math.log(k));
     return Math.round((bytes / Math.pow(k, i)) * 100) / 100 + ' ' + sizes[i];
+  /**
+   * 格式化文件大小
+   */
+  private static formatFileSize(bytes: number): string {
+    if (bytes === 0) return '0 Bytes';
+    const k = 1024;
+    const sizes = ['Bytes', 'KB', 'MB', 'GB'];
+    const i = Math.floor(Math.log(bytes) / Math.log(k));
+    return Math.round((bytes / Math.pow(k, i)) * 100) / 100 + ' ' + sizes[i];
   }
 }