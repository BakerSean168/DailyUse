--- conflicted
+++ resolved
@@ -13,22 +13,12 @@
  */
 
 import { AggregateRoot } from '@dailyuse/utils';
-<<<<<<< HEAD
 import type { ScheduleContracts } from '@dailyuse/contracts';
 
 type ScheduleServerDTO = ScheduleContracts.ScheduleServerDTO;
 type ConflictDetectionResult = ScheduleContracts.ConflictDetectionResult;
 type ConflictDetail = ScheduleContracts.ConflictDetail;
 type ConflictSuggestion = ScheduleContracts.ConflictSuggestion;
-=======
-import { ScheduleContracts } from '@dailyuse/contracts';
-import type {
-  ScheduleServerDTO,
-  ConflictDetectionResult,
-  ConflictDetail,
-  ConflictSuggestion,
-} from '@dailyuse/contracts';
->>>>>>> 0aefcba0
 
 /**
  * Schedule 聚合根
@@ -356,6 +346,30 @@
 
   /**
    * 转换为 ServerDTO (内部使用)
+   * 转换为 ClientDTO (发送给前端)
+   * Story 4-1: Schedule Event CRUD
+   */
+  public toClientDTO(): ScheduleContracts.ScheduleClientDTO {
+    return {
+      uuid: this._uuid,
+      accountUuid: this._accountUuid,
+      title: this._title,
+      description: this._description,
+      startTime: this._startTime,
+      endTime: this._endTime,
+      duration: this._duration,
+      hasConflict: this._hasConflict,
+      conflictingSchedules: this._conflictingSchedules,
+      priority: this._priority,
+      location: this._location,
+      attendees: this._attendees,
+      createdAt: this._createdAt,
+      updatedAt: this._updatedAt,
+    };
+  }
+
+  /**
+   * 转换为 ServerDTO (内部使用)
    */
   public toServerDTO(): ScheduleServerDTO {
     return {
@@ -475,4 +489,65 @@
     this._attendees = attendees ? [...attendees] : null;
     this._updatedAt = Date.now();
   }
+
+  // ===== 更新方法 (Story 4-1) =====
+
+  /**
+   * 更新标题
+   */
+  public updateTitle(title: string): void {
+    if (!title || title.trim().length === 0) {
+      throw new Error('Title cannot be empty');
+    }
+    this._title = title;
+    this._updatedAt = Date.now();
+  }
+
+  /**
+   * 更新描述
+   */
+  public updateDescription(description: string | null): void {
+    this._description = description;
+    this._updatedAt = Date.now();
+  }
+
+  /**
+   * 更新时间范围
+   */
+  public updateTimeRange(startTime: number, endTime: number): void {
+    if (startTime >= endTime) {
+      throw new Error('Start time must be before end time');
+    }
+    this._startTime = startTime;
+    this._endTime = endTime;
+    this._duration = this.calculateDuration(startTime, endTime);
+    this._updatedAt = Date.now();
+  }
+
+  /**
+   * 更新优先级
+   */
+  public updatePriority(priority: number | null): void {
+    if (priority !== null && (priority < 1 || priority > 5)) {
+      throw new Error('Priority must be between 1 and 5');
+    }
+    this._priority = priority;
+    this._updatedAt = Date.now();
+  }
+
+  /**
+   * 更新地点
+   */
+  public updateLocation(location: string | null): void {
+    this._location = location;
+    this._updatedAt = Date.now();
+  }
+
+  /**
+   * 更新参与者
+   */
+  public updateAttendees(attendees: string[] | null): void {
+    this._attendees = attendees ? [...attendees] : null;
+    this._updatedAt = Date.now();
+  }
 }