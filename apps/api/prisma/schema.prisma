generator client {
  provider = "prisma-client-js"
}

datasource db {
  provider          = "postgresql"
  url               = env("DATABASE_URL")
  shadowDatabaseUrl = env("SHADOW_DATABASE_URL")
}

model account {
  uuid                                String                                @id
  username                            String                                @unique
  email                               String                                @unique
  emailVerified Boolean                               @default(false) @map("email_verified")
  phoneNumber String? @map("phone_number")
  phoneVerified Boolean                               @default(false) @map("phone_verified")
  status                              String                                @default("ACTIVE")
  profile                             String
  preferences                         String
  subscription                        String?
  storage                             String
  security                            String
  history                             String                                @default("[]")
  stats                               String
  createdAt DateTime                              @default(now()) @map("created_at")
  updatedAt DateTime @map("updated_at")
  lastActiveAt DateTime? @map("last_active_at")
  deletedAt DateTime? @map("deleted_at")
  authCredential                      authCredential[]
  authSession                         authSession[]
  editorWorkspaceSessionGroupTab editorWorkspaceSessionGroupTab[]
  editorWorkspaceSessionGroup     editorWorkspaceSessionGroup[]
  editorWorkspaceSession           editorWorkspaceSession[]
  editorWorkspace                   editorWorkspace[]
  focusMode                         FocusMode[]
  focusSession                      focusSession[]
  goalFolder                        goalFolder[]
  goalStatistic                     goalStatistic?
  goal                               goal[]
  reminderGroup                     reminderGroup[]
  reminderInstance                  reminderInstance[]
  reminderStatistic                 reminderStatistic?
  reminderTemplate                  reminderTemplate[]
  repository                        repository[]
  repositoryExplorer                repositoryExplorer[]
  repositoryStatistic               repositoryStatistic?
  scheduleStatistic                 scheduleStatistic?
  scheduleTask                      scheduleTask[]
  schedule                           schedule[]
  setting                            setting[]
  taskInstance                      taskInstance[]
  taskStatistic                     taskStatistic?
  taskTemplate                      taskTemplate[]
  userSetting                       userSetting?

  @@map("accounts")
  @@index([createdAt])
  @@index([email])
  @@index([lastActiveAt])
  @@index([status])
  @@index([username])
}

model appConfig {
  uuid        String   @id
  version     String   @unique
  config      String
  description String?
  isCurrent Boolean  @default(false) @map("is_current")
  createdAt DateTime @default(now()) @map("created_at")
  updatedAt DateTime @map("updated_at")

  @@index([version])

  @@map("app_configs")
}

model authCredential {
  uuid         String    @id
  accountUuid String @map("account_uuid")
  type         String
  data         String
  metadata     String
  history      String    @default("[]")
  createdAt DateTime  @default(now()) @map("created_at")
  updatedAt DateTime @map("updated_at")
  expiresAt DateTime? @map("expires_at")
  lastUsedAt DateTime? @map("last_used_at")
  revokedAt DateTime? @map("revoked_at")
  account      account   @relation(fields: [accountUuid], references: [uuid], onDelete: Cascade)

  @@map("auth_credentials")
  @@index([accountUuid])
  @@index([expiresAt])
  @@index([type])
}

model authSession {
  uuid                     String    @id
  accountUuid String @map("account_uuid")
  status                   String    @default("ACTIVE")
  accessToken String    @unique @map("access_token")
  accessTokenExpiresAt DateTime @map("access_token_expires_at")
  refreshToken String    @unique @map("refresh_token")
  refreshTokenExpiresAt DateTime @map("refresh_token_expires_at")
  device                   String
  ipAddress String? @map("ip_address")
  userAgent String? @map("user_agent")
  history                  String    @default("[]")
  createdAt DateTime  @default(now()) @map("created_at")
  updatedAt DateTime @map("updated_at")
  lastAccessedAt DateTime @map("last_accessed_at")
  revokedAt DateTime? @map("revoked_at")
  account                  account   @relation(fields: [accountUuid], references: [uuid], onDelete: Cascade)

  @@map("auth_sessions")
  @@index([accessTokenExpiresAt])
  @@index([accessToken])
  @@index([accountUuid])
  @@index([lastAccessedAt])
  @@index([refreshToken])
  @@index([status])
<<<<<<< HEAD
=======
  @@map("auth_sessions")
}

model document {
  uuid            String   @id
  accountUuid     String   @map("account_uuid")
  title           String
  content         String   @db.Text
  folderPath      String   @map("folder_path")
  tags            String[] // PostgreSQL array
  status          String   @default("DRAFT") // DRAFT | PUBLISHED | ARCHIVED
  currentVersion  Int      @default(0) @map("current_version") // 当前版本号
  lastVersionedAt Int?     @map("last_versioned_at") // 最后版本创建时间
  lastEditedAt    Int?     @map("last_edited_at") // 最后编辑时间（用于冲突检测）
  editSessionId   String?  @map("edit_session_id") // 编辑会话 ID（用于冲突检测）
  createdAt       Int      @default(dbgenerated("extract(epoch from now())::integer")) @map("created_at")
  updatedAt       Int      @default(dbgenerated("extract(epoch from now())::integer")) @map("updated_at")
  deletedAt       Int?     @map("deleted_at")

  account      account            @relation(fields: [accountUuid], references: [uuid], onDelete: Cascade)
  versions     document_version[] // 版本历史关联
  sourceLinks  document_link[]    @relation("source_links") // 此文档链接到其他文档
  targetLinks  document_link[]    @relation("target_links") // 其他文档链接到此文档（反向链接）

  @@index([accountUuid, deletedAt])
  @@index([accountUuid, folderPath])
  @@index([accountUuid, status])
  @@map("documents")
}

model document_version {
  uuid              String  @id
  documentUuid      String  @map("document_uuid")
  versionNumber     Int     @map("version_number")
  title             String
  content           String  @db.Text
  changeType        String  @map("change_type") // initial | major | minor | patch | restore
  changeDescription String? @map("change_description")
  changedBy         String  @map("changed_by")
  restoredFrom      String? @map("restored_from") // UUID of source version if restore
  metadata          Json? // { addedChars, deletedChars, modifiedSections }
  createdAt         Int     @default(dbgenerated("extract(epoch from now())::integer")) @map("created_at")

  document document @relation(fields: [documentUuid], references: [uuid], onDelete: Cascade)
  account  account  @relation(fields: [changedBy], references: [uuid])

  @@index([documentUuid, versionNumber])
  @@index([documentUuid, createdAt])
  @@index([changedBy])
  @@map("document_versions")
>>>>>>> 0df81e0f
}

model document_link {
  uuid               String  @id
  sourceDocumentUuid String  @map("source_document_uuid")
  targetDocumentUuid String? @map("target_document_uuid") // Nullable for broken links
  linkText           String  @map("link_text") // Original text like "项目计划"
  linkPosition       Int     @map("link_position") // Character position in source document
  isBroken           Boolean @default(false) @map("is_broken") // True if target deleted
  createdAt          Int     @default(dbgenerated("extract(epoch from now())::integer")) @map("created_at")
  updatedAt          Int     @default(dbgenerated("extract(epoch from now())::integer")) @map("updated_at")

  sourceDocument document @relation("source_links", fields: [sourceDocumentUuid], references: [uuid], onDelete: Cascade)
  targetDocument document? @relation("target_links", fields: [targetDocumentUuid], references: [uuid], onDelete: SetNull)

  @@index([sourceDocumentUuid])
  @@index([targetDocumentUuid])
  @@index([isBroken])
  @@map("document_links")
}

model editorWorkspaceSessionGroupTab {
  uuid                            String                          @id
  groupUuid String @map("group_uuid")
  sessionUuid String @map("session_uuid")
  workspaceUuid String @map("workspace_uuid")
  accountUuid String @map("account_uuid")
  documentUuid String? @map("document_uuid")
  tabIndex Int @map("tab_index")
  tabType String @map("tab_type")
  title                           String
  viewState Json @map("view_state")
  isPinned Boolean                         @default(false) @map("is_pinned")
  isActive Boolean                         @default(false) @map("is_active")
  createdAt DateTime                        @default(now()) @map("created_at")
  updatedAt DateTime @map("updated_at")
  account account @relation(fields: [accountUuid], references: [uuid], onDelete: Cascade)
  editorWorkspaceSessionGroup editorWorkspaceSessionGroup @relation(fields: [groupUuid], references: [uuid], onDelete: Cascade)

  @@index([workspaceUuid])

  @@map("editor_workspace_session_group_tabs")
}

model editorWorkspaceSessionGroup {
  uuid                                String                                @id
  sessionUuid String @map("session_uuid")
  workspaceUuid String @map("workspace_uuid")
  accountUuid String @map("account_uuid")
  groupIndex Int @map("group_index")
  name                                String?
  splitDirection String @map("split_direction")
  createdAt DateTime                              @default(now()) @map("created_at")
  updatedAt DateTime @map("updated_at")
  editorWorkspaceSessionGroupTab editorWorkspaceSessionGroupTab[]
  account account @relation(fields: [accountUuid], references: [uuid], onDelete: Cascade)
  editorWorkspaceSession           editorWorkspaceSession             @relation(fields: [sessionUuid], references: [uuid], onDelete: Cascade)

  @@index([workspaceUuid])

  @@map("editor_workspace_session_groups")
}

model editorWorkspaceSession {
  uuid                            String                            @id
  workspaceUuid String @map("workspace_uuid")
  accountUuid String @map("account_uuid")
  name                            String
  layout                          Json
  isActive Boolean                           @default(true) @map("is_active")
  createdAt DateTime                          @default(now()) @map("created_at")
  updatedAt DateTime @map("updated_at")
  editorWorkspaceSessionGroup editorWorkspaceSessionGroup[]
  account account @relation(fields: [accountUuid], references: [uuid], onDelete: Cascade)
  editorWorkspace               editorWorkspace                 @relation(fields: [workspaceUuid], references: [uuid], onDelete: Cascade)

  @@index([workspaceUuid])

  @@map("editor_workspace_sessions")
}

model editorWorkspace {
  uuid                      String                      @id
  accountUuid String @map("account_uuid")
  name                      String
  description               String?
  projectPath String                      @unique @map("project_path")
  projectType String @map("project_type")
  layout                    Json
  setting                  Json
  isActive Boolean                     @default(true) @map("is_active")
  createdAt DateTime                    @default(now()) @map("created_at")
  updatedAt DateTime @map("updated_at")
  accessedAt DateTime                    @default(now()) @map("accessed_at")
  editorWorkspaceSession editorWorkspaceSession[]
  account account @relation(fields: [accountUuid], references: [uuid], onDelete: Cascade)

  @@index([isActive])

  @@map("editor_workspaces")
}

model focusSession {
  uuid                    String    @id
  accountUuid String @map("account_uuid")
  goalUuid String? @map("goal_uuid")
  status                  String    @default("DRAFT")
  durationMinutes Int @map("duration_minutes")
  actualDurationMinutes Int       @default(0) @map("actual_duration_minutes")
  description             String?
  startedAt DateTime? @map("started_at")
  pausedAt DateTime? @map("paused_at")
  resumedAt DateTime? @map("resumed_at")
  completedAt DateTime? @map("completed_at")
  cancelledAt DateTime? @map("cancelled_at")
  pauseCount Int       @default(0) @map("pause_count")
  pausedDurationMinutes Int       @default(0) @map("paused_duration_minutes")
  createdAt DateTime  @default(now()) @map("created_at")
  updatedAt DateTime @map("updated_at")
  account account @relation(fields: [accountUuid], references: [uuid], onDelete: Cascade)
  goal                   goal?    @relation(fields: [goalUuid], references: [uuid])

  @@index([status])

  @@map("focus_sessions")
}

model FocusMode {
  uuid              String   @id
  accountUuid       String   @map("account_uuid")
  focusedGoalUuids  String[] @map("focused_goal_uuids")
  startTime         BigInt   @map("start_time")
  endTime           BigInt   @map("end_time")
  hiddenGoalsMode   String   @map("hidden_goals_mode")
  isActive          Boolean  @default(true) @map("is_active")
  actualEndTime     BigInt?  @map("actual_end_time")
  createdAt         BigInt   @map("created_at")
  updatedAt         BigInt   @map("updated_at")
  account           account  @relation(fields: [accountUuid], references: [uuid], onDelete: Cascade)

  @@index([accountUuid])
  @@index([isActive])
  @@index([endTime])

  @@map("focus_modes")
}

model goalFolder {
  uuid                 String         @id
  accountUuid String @map("account_uuid")
  name                 String
  description          String?
  color                String?
  icon                 String?
  createdAt DateTime       @default(now()) @map("created_at")
  updatedAt DateTime @map("updated_at")
  deletedAt DateTime? @map("deleted_at")
  completedGoalCount Int            @default(0) @map("completed_goal_count")
  folderType String? @map("folder_type")
  goalCount Int            @default(0) @map("goal_count")
  isSystemFolder Boolean        @default(false) @map("is_system_folder")
  parentFolderUuid String? @map("parent_folder_uuid")
  sortOrder Int            @default(0) @map("sort_order")
  account account @relation(fields: [accountUuid], references: [uuid], onDelete: Cascade)
  goalFolder         goalFolder?  @relation("goal_foldersTogoal_folders", fields: [parentFolderUuid], references: [uuid], onDelete: NoAction, onUpdate: NoAction)
  other_goal_folders   goalFolder[] @relation("goal_foldersTogoal_folders")
  goal                goal[]

  @@index([parentFolderUuid])

  @@map("goal_folders")
}

model goalRecord {
  uuid            String      @id
  keyResultUuid String @map("key_result_uuid")
  value           Float
  note            String?
  recordedAt DateTime @map("recorded_at")
  createdAt DateTime    @default(now()) @map("created_at")
  keyResult     keyResult @relation(fields: [keyResultUuid], references: [uuid], onDelete: Cascade)

  @@index([recordedAt])

  @@map("goal_records")
}

model goalReview {
  uuid            String   @id
  goalUuid String @map("goal_uuid")
  reviewType String @map("review_type")
  content         String
  achievements    String?
  challenges      String?
  lessonsLearned String? @map("lessons_learned")
  nextSteps String? @map("next_steps")
  rating          Int?
  createdAt DateTime @default(now()) @map("created_at")
  updatedAt DateTime @map("updated_at")
  goal           goal    @relation(fields: [goalUuid], references: [uuid], onDelete: Cascade)

  @@index([goalUuid])

  @@map("goal_reviews")
}

model goalStatistic {
  id                         Int      @id @default(autoincrement())
  accountUuid String   @unique @map("account_uuid")
  totalGoals Int      @default(0) @map("total_goals")
  activeGoals Int      @default(0) @map("active_goals")
  completedGoals Int      @default(0) @map("completed_goals")
  archivedGoals Int      @default(0) @map("archived_goals")
  overdueGoals Int      @default(0) @map("overdue_goals")
  totalKeyResults Int      @default(0) @map("total_key_results")
  completedKeyResults Int      @default(0) @map("completed_key_results")
  averageProgress Float    @default(0) @map("average_progress")
  goalsByImportance String   @default("{}") @map("goals_by_importance")
  goalsByUrgency String   @default("{}") @map("goals_by_urgency")
  goalsByCategory String   @default("{}") @map("goals_by_category")
  goalsByStatus String   @default("{}") @map("goals_by_status")
  goalsCreatedThisWeek Int      @default(0) @map("goals_created_this_week")
  goalsCompletedThisWeek Int      @default(0) @map("goals_completed_this_week")
  goalsCreatedThisMonth Int      @default(0) @map("goals_created_this_month")
  goalsCompletedThisMonth Int      @default(0) @map("goals_completed_this_month")
  totalReviews Int      @default(0) @map("total_reviews")
  averageRating Float? @map("average_rating")
  totalFocusSessions Int      @default(0) @map("total_focus_sessions")
  completedFocusSessions Int      @default(0) @map("completed_focus_sessions")
  totalFocusMinutes Int      @default(0) @map("total_focus_minutes")
  lastCalculatedAt DateTime @default(now()) @map("last_calculated_at")
  createdAt DateTime @default(now()) @map("created_at")
  updatedAt DateTime @map("updated_at")
  account account @relation(fields: [accountUuid], references: [uuid], onDelete: Cascade)

  @@index([accountUuid])

  @@map("goal_statistics")
}

model goal {
  uuid                        String                        @id
  accountUuid String @map("account_uuid")
  title                       String
  description                 String?
  status                      String                        @default("pending")
  importance                  Int                           @default(2)
  urgency                     Int                           @default(2)
  category                    String?
  tags                        String?
  startDate DateTime? @map("start_date")
  targetDate DateTime? @map("target_date")
  completedAt DateTime? @map("completed_at")
  archivedAt DateTime? @map("archived_at")
  folderUuid String? @map("folder_uuid")
  parentGoalUuid String? @map("parent_goal_uuid")
  sortOrder Int                           @default(0) @map("sort_order")
  reminderConfig String? @map("reminder_config")
  createdAt DateTime                      @default(now()) @map("created_at")
  updatedAt DateTime @map("updated_at")
  deletedAt DateTime? @map("deleted_at")
  color                       String?
  feasibilityAnalysis String? @map("feasibility_analysis")
  motivation                  String?
  focusSession              focusSession[]
  goalReview                goalReview[]
  account account @relation(fields: [accountUuid], references: [uuid], onDelete: Cascade)
  goalFolder                goalFolder?                 @relation(fields: [folderUuid], references: [uuid])
  goal                       goal?                        @relation("goalsTogoals", fields: [parentGoalUuid], references: [uuid], onDelete: NoAction, onUpdate: NoAction)
  other_goals                 goal[]                       @relation("goalsTogoals")
  keyResultWeightSnapshot keyResultWeightSnapshot[]
  keyResult                 keyResult[]
  taskTemplate              taskTemplate[]

  @@index([targetDate])

  @@map("goals")
}

model keyResultWeightSnapshot {
  uuid            String      @id
  goalUuid String @map("goal_uuid")
  keyResultUuid String @map("key_result_uuid")
  oldWeight Float @map("old_weight")
  newWeight Float @map("new_weight")
  weightDelta Float @map("weight_delta")
  snapshotTime BigInt @map("snapshot_time")
  trigger         String
  reason          String?
  operatorUuid String @map("operator_uuid")
  createdAt DateTime    @default(now()) @map("created_at")
  goal           goal       @relation(fields: [goalUuid], references: [uuid], onDelete: Cascade)
  keyResult     keyResult @relation(fields: [keyResultUuid], references: [uuid], onDelete: Cascade)

  @@index([snapshotTime])

  @@map("key_result_weight_snapshots")
}

model keyResult {
  uuid                        String                        @id
  goalUuid String @map("goal_uuid")
  title                       String
  description                 String?
  valueType String @map("value_type")
  aggregationMethod String @map("aggregation_method")
  targetValue Float @map("target_value")
  currentValue Float                         @default(0) @map("current_value")
  unit                        String?
  weight                      Float                         @default(1)
  order                       Int                           @default(0)
  createdAt DateTime                      @default(now()) @map("created_at")
  updatedAt DateTime @map("updated_at")
  goalRecord                goalRecord[]
  keyResultWeightSnapshot keyResultWeightSnapshot[]
  goal                       goal                         @relation(fields: [goalUuid], references: [uuid], onDelete: Cascade)
  taskTemplate              taskTemplate[]

  @@index([goalUuid])

  @@map("key_results")
}

model linkedContent {
  uuid                 String               @id
  resourceUuid String @map("resource_uuid")
  title                String
  url                  String
  contentType String @map("content_type")
  description          String?
  thumbnail            String?
  author               String?
  publishedAt DateTime? @map("published_at")
  isAccessible Boolean              @default(true) @map("is_accessible")
  lastCheckedAt DateTime? @map("last_checked_at")
  cachedAt DateTime? @map("cached_at")
  createdAt DateTime             @default(now()) @map("created_at")
  updatedAt DateTime @map("updated_at")
  repositoryResource repositoryResource @relation(fields: [resourceUuid], references: [uuid], onDelete: Cascade)

  @@index([url])

  @@map("linked_contents")
}

model notificationChannel {
  uuid              String        @id
  notificationUuid String @map("notification_uuid")
  channelType String @map("channel_type")
  status            String
  recipient         String?
  maxRetries Int           @default(3) @map("max_retries")
  error             String?
  response          String?
  retryCount Int           @default(0) @map("retry_count")
  notification     notification @relation(fields: [notificationUuid], references: [uuid], onDelete: Cascade)

  @@index([notificationUuid])

  @@map("notification_channels")
}

model notificationHistory {
  uuid              String        @id
  notificationUuid String @map("notification_uuid")
  action            String
  details           String?
  actorUuid String? @map("actor_uuid")
  createdAt DateTime      @default(now()) @map("created_at")
  notification     notification @relation(fields: [notificationUuid], references: [uuid], onDelete: Cascade)

  @@index([notificationUuid])

  @@map("notification_history")
}

model notificationPreference {
  uuid           String   @id
  accountUuid String   @unique @map("account_uuid")
  enabled        Boolean  @default(true)
  channels       String
  categories     String
  doNotDisturb String? @map("do_not_disturb")
  rateLimit String? @map("rate_limit")
  createdAt DateTime @default(now()) @map("created_at")
  updatedAt DateTime @map("updated_at")

  @@index([accountUuid])

  @@map("notification_preferences")
}

model notificationTemplate {
  uuid             String   @id
  name             String   @unique
  displayName String @map("display_name")
  description      String?
  type             String
  category         String
  titleTemplate String @map("title_template")
  contentTemplate String @map("content_template")
  variables        String?
  defaultActions String? @map("default_actions")
  isSystem Boolean  @default(false) @map("is_system")
  isActive Boolean  @default(true) @map("is_active")
  createdAt DateTime @default(now()) @map("created_at")
  updatedAt DateTime @map("updated_at")

  @@index([name])

  @@map("notification_templates")
}

model notification {
  uuid                  String                  @id
  accountUuid String @map("account_uuid")
  type                  String
  category              String
  status                String
  title                 String
  content               String
  importance            String
  urgency               String
  relatedEntityType String? @map("related_entity_type")
  relatedEntityUuid String? @map("related_entity_uuid")
  metadata              String?
  actions               String?
  readAt DateTime? @map("read_at")
  sentAt DateTime? @map("sent_at")
  expiresAt DateTime? @map("expires_at")
  createdAt DateTime                @default(now()) @map("created_at")
  updatedAt DateTime @map("updated_at")
  deletedAt DateTime? @map("deleted_at")
  isRead Boolean                 @default(false) @map("is_read")
  notificationChannel notificationChannel[]
  notificationHistory  notificationHistory[]

  @@index([status])

  @@map("notifications")
}

model reminderGroup {
  uuid               String               @id
  accountUuid String @map("account_uuid")
  name               String
  description        String?
  color              String?
  icon               String?
  controlMode String @map("control_mode")
  enabled            Boolean
  status             String
  order              Int
  stats              String
  createdAt DateTime             @default(now()) @map("created_at")
  updatedAt DateTime @map("updated_at")
  deletedAt DateTime? @map("deleted_at")
  account account @relation(fields: [accountUuid], references: [uuid], onDelete: Cascade)
  reminderTemplate reminderTemplate[]

  @@index([accountUuid])

  @@map("reminder_groups")
}

model reminderHistory {
  uuid                  String             @id
  templateUuid String @map("template_uuid")
  triggeredAt DateTime @map("triggered_at")
  result                String
  error                 String?
  notificationSent Boolean @map("notification_sent")
  notificationChannel String?
  createdAt DateTime           @default(now()) @map("created_at")
  reminderTemplate    reminderTemplate @relation(fields: [templateUuid], references: [uuid], onDelete: Cascade)

  @@index([templateUuid])

  @@map("reminder_history")
}

model reminderInstance {
  uuid               String             @id
  templateUuid String @map("template_uuid")
  accountUuid String @map("account_uuid")
  triggerAt DateTime @map("trigger_at")
  status             String
  result             String?
  processedAt DateTime? @map("processed_at")
  note               String?
  payload            String?
  createdAt DateTime           @default(now()) @map("created_at")
  updatedAt DateTime @map("updated_at")
  account account @relation(fields: [accountUuid], references: [uuid], onDelete: NoAction, onUpdate: NoAction)
  reminderTemplate reminderTemplate @relation(fields: [templateUuid], references: [uuid], onDelete: Cascade)

  @@index([triggerAt])

  @@map("reminder_instances")
}

model reminderStatistic {
  uuid           String   @id
  accountUuid String   @unique @map("account_uuid")
  templateStats String @map("template_stats")
  groupStats String @map("group_stats")
  triggerStats String @map("trigger_stats")
  calculatedAt DateTime @map("calculated_at")
  account account @relation(fields: [accountUuid], references: [uuid], onDelete: Cascade)

  @@index([accountUuid])

  @@map("reminder_statistics")
}

model reminderTemplate {
  uuid                String               @id
  accountUuid String @map("account_uuid")
  title               String
  description         String?
  type                String
  selfEnabled Boolean @map("self_enabled")
  status              String
  groupUuid String? @map("group_uuid")
  importanceLevel String @map("importance_level")
  tags                String
  color               String?
  icon                String?
  nextTriggerAt DateTime? @map("next_trigger_at")
  createdAt DateTime             @default(now()) @map("created_at")
  updatedAt DateTime @map("updated_at")
  deletedAt DateTime? @map("deleted_at")
  trigger             String
  recurrence          String?
  activeTime String @map("active_time")
  activeHours String? @map("active_hours")
  notificationConfig String @map("notification_config")
  stats               String
  
  // Smart Frequency: Response Metrics
  clickRate              Float?   @map("click_rate")
  ignoreRate             Float?   @map("ignore_rate")
  avgResponseTime        Int?     @map("avg_response_time")
  snoozeCount            Int      @default(0) @map("snooze_count")
  effectivenessScore     Float?   @map("effectiveness_score")
  sampleSize             Int      @default(0) @map("sample_size")
  lastAnalysisTime       BigInt?  @map("last_analysis_time")
  
  // Smart Frequency: Frequency Adjustment
  originalInterval       Int?     @map("original_interval")
  adjustedInterval       Int?     @map("adjusted_interval")
  adjustmentReason       String?  @map("adjustment_reason")
  adjustmentTime         BigInt?  @map("adjustment_time")
  isAutoAdjusted         Boolean  @default(false) @map("is_auto_adjusted")
  userConfirmed          Boolean  @default(false) @map("user_confirmed")
  
  smartFrequencyEnabled  Boolean  @default(true) @map("smart_frequency_enabled")
  
  reminderHistory    reminderHistory[]
  reminderInstance  reminderInstance[]
  reminderResponse  reminderResponse[]
  account account @relation(fields: [accountUuid], references: [uuid], onDelete: Cascade)
  reminderGroup     reminderGroup?     @relation(fields: [groupUuid], references: [uuid])

  @@index([status])

  @@map("reminder_templates")
}

model reminderResponse {
  uuid          String           @id @default(uuid())
  templateUuid  String           @map("template_uuid")
  action        String           // clicked, ignored, snoozed, dismissed, completed
  responseTime  Int?             @map("response_time") // seconds
  timestamp     BigInt
  createdAt     DateTime         @default(now()) @map("created_at")
  
  reminderTemplate reminderTemplate @relation(fields: [templateUuid], references: [uuid], onDelete: Cascade)

  @@index([templateUuid, timestamp(sort: Desc)])
  @@map("reminder_responses")
}

model repository {
  uuid                 String                 @id
  accountUuid String @map("account_uuid")
  name                 String
  type                 String
  path                 String
  description          String?
  config               String
  relatedGoals String? @map("related_goals")
  status               String                 @default("active")
  git                  String?
  syncStatus String? @map("sync_status")
  stats                String
  lastAccessedAt DateTime? @map("last_accessed_at")
  createdAt DateTime               @default(now()) @map("created_at")
  updatedAt DateTime @map("updated_at")
  account account @relation(fields: [accountUuid], references: [uuid], onDelete: Cascade)
  repositoryExplorer repositoryExplorer[]
  repositoryResource repositoryResource[]

  @@unique([accountUuid, path])
  @@index([type])

  @@map("repositories")
}

model repositoryExplorer {
  uuid            String       @id
  repositoryUuid String @map("repository_uuid")
  accountUuid String @map("account_uuid")
  name            String
  description     String?
  currentPath String @map("current_path")
  filters         String?
  viewConfig String? @map("view_config")
  pinnedPaths String? @map("pinned_paths")
  recentPaths String? @map("recent_paths")
  lastScanAt DateTime? @map("last_scan_at")
  createdAt DateTime     @default(now()) @map("created_at")
  updatedAt DateTime @map("updated_at")
  account account @relation(fields: [accountUuid], references: [uuid], onDelete: Cascade)
  repository    repository @relation(fields: [repositoryUuid], references: [uuid], onDelete: Cascade)

  @@unique([repositoryUuid, accountUuid])
  @@index([repositoryUuid])

  @@map("repository_explorers")
}

model repositoryResource {
  uuid                                                                               String                @id
  repositoryUuid String @map("repository_uuid")
  name                                                                               String
  type                                                                               String
  path                                                                               String
  size                                                                               Int?
  description                                                                        String?
  author                                                                             String?
  version                                                                            String?
  tags                                                                               String?
  category                                                                           String?
  status                                                                             String                @default("active")
  metadata                                                                           String?
  createdAt DateTime              @default(now()) @map("created_at")
  updatedAt DateTime @map("updated_at")
  modifiedAt DateTime? @map("modified_at")
  linkedContent                                                                    linkedContent[]
  repository                                                                       repository          @relation(fields: [repositoryUuid], references: [uuid], onDelete: Cascade)
  resource_references_resource_references_source_resource_uuidTorepository_resources resourceReference[] @relation("resource_references_source_resource_uuidTorepository_resources")
  resource_references_resource_references_target_resource_uuidTorepository_resources resourceReference[] @relation("resource_references_target_resource_uuidTorepository_resources")

  @@unique([repositoryUuid, path])
  @@index([type])

  @@map("repository_resources")
}

model repositoryStatistic {
  id                    Int      @id @default(autoincrement())
  accountUuid String   @unique @map("account_uuid")
  totalRepositories Int      @default(0) @map("total_repositories")
  activeRepositories Int      @default(0) @map("active_repositories")
  archivedRepositories Int      @default(0) @map("archived_repositories")
  totalResources Int      @default(0) @map("total_resources")
  totalFiles Int      @default(0) @map("total_files")
  totalFolders Int      @default(0) @map("total_folders")
  gitEnabledRepos Int      @default(0) @map("git_enabled_repos")
  totalCommits Int      @default(0) @map("total_commits")
  totalReferences Int      @default(0) @map("total_references")
  totalLinkedContents Int      @default(0) @map("total_linked_contents")
  totalSizeBytes BigInt   @default(0) @map("total_size_bytes")
  lastUpdatedAt DateTime @default(now()) @map("last_updated_at")
  createdAt DateTime @default(now()) @map("created_at")
  account account @relation(fields: [accountUuid], references: [uuid], onDelete: Cascade)

  @@index([accountUuid])

  @@map("repository_statistics")
}

model resourceReference {
  uuid                                                                                String               @id
  sourceResourceUuid String @map("source_resource_uuid")
  targetResourceUuid String @map("target_resource_uuid")
  referenceType String @map("reference_type")
  description                                                                         String?
  createdAt DateTime             @default(now()) @map("created_at")
  updatedAt DateTime @map("updated_at")
  lastVerifiedAt DateTime? @map("last_verified_at")
  repository_resources_resource_references_source_resource_uuidTorepository_resources repositoryResource @relation("resource_references_source_resource_uuidTorepository_resources", fields: [sourceResourceUuid], references: [uuid], onDelete: Cascade)
  repository_resources_resource_references_target_resource_uuidTorepository_resources repositoryResource @relation("resource_references_target_resource_uuidTorepository_resources", fields: [targetResourceUuid], references: [uuid], onDelete: Cascade)

  @@unique([sourceResourceUuid, targetResourceUuid, referenceType])
  @@index([targetResourceUuid])

  @@map("resource_references")
}

model scheduleExecution {
  uuid           String         @id
  taskUuid String @map("task_uuid")
  executionTime DateTime @map("execution_time")
  status         String
  duration       Int?
  result         String?
  error          String?
  retryCount Int            @default(0) @map("retry_count")
  createdAt DateTime       @default(now()) @map("created_at")
  scheduleTask scheduleTask @relation(fields: [taskUuid], references: [uuid], onDelete: Cascade)

  @@index([taskUuid])

  @@map("schedule_executions")
}

model scheduleStatistic {
  id                     Int      @id @default(autoincrement())
  accountUuid String   @unique @map("account_uuid")
  totalTasks Int @map("total_tasks")
  activeTasks Int @map("active_tasks")
  pausedTasks Int @map("paused_tasks")
  completedTasks Int @map("completed_tasks")
  cancelledTasks Int @map("cancelled_tasks")
  failedTasks Int @map("failed_tasks")
  totalExecutions Int @map("total_executions")
  successfulExecutions Int @map("successful_executions")
  failedExecutions Int @map("failed_executions")
  skippedExecutions Int @map("skipped_executions")
  timeoutExecutions Int @map("timeout_executions")
  avgExecutionDuration Float @map("avg_execution_duration")
  minExecutionDuration Float @map("min_execution_duration")
  maxExecutionDuration Float @map("max_execution_duration")
  moduleStatistics String   @default("{}") @map("module_statistics")
  lastUpdatedAt DateTime @map("last_updated_at")
  createdAt DateTime @default(now()) @map("created_at")
  account account @relation(fields: [accountUuid], references: [uuid], onDelete: Cascade)

  @@index([accountUuid])

  @@map("schedule_statistics")
}

model scheduleTask {
  uuid                    String                @id
  accountUuid String @map("account_uuid")
  name                    String
  description             String?
  sourceModule String @map("source_module")
  sourceEntityId String @map("source_entity_id")
  status                  String
  enabled                 Boolean
  cronExpression String? @map("cron_expression")
  timezone                String
  startDate DateTime? @map("start_date")
  endDate DateTime? @map("end_date")
  maxExecutions Int? @map("max_executions")
  nextRunAt DateTime? @map("next_run_at")
  lastRunAt DateTime? @map("last_run_at")
  executionCount Int                   @default(0) @map("execution_count")
  lastExecutionStatus String? @map("last_execution_status")
  lastExecutionDuration Int? @map("last_execution_duration")
  consecutiveFailures Int                   @default(0) @map("consecutive_failures")
  maxRetries Int @map("max_retries")
  initialDelayMs Int @map("initial_delay_ms")
  maxDelayMs Int @map("max_delay_ms")
  backoffMultiplier Float @map("backoff_multiplier")
  retryableStatuses String                @default("[]") @map("retryable_statuses")
  payload                 String?
  tags                    String                @default("[]")
  priority                String
  timeout                 Int
  createdAt DateTime              @default(now()) @map("created_at")
  updatedAt DateTime @map("updated_at")
  scheduleExecution     scheduleExecution[]
  account account @relation(fields: [accountUuid], references: [uuid], onDelete: Cascade)

  @@index([status])

  @@map("schedule_tasks")
}

model schedule {
  uuid                  String   @id
  accountUuid String @map("account_uuid")
  title                 String
  description           String?
  startTime BigInt @map("start_time")
  endTime BigInt @map("end_time")
  duration              Int
  hasConflict Boolean  @default(false) @map("has_conflict")
  conflictingSchedules String? @map("conflicting_schedules")
  priority              Int?
  location              String?
  attendees             String?
  createdAt DateTime @default(now()) @map("created_at")
  updatedAt DateTime @map("updated_at")
  account account @relation(fields: [accountUuid], references: [uuid], onDelete: Cascade)

  @@index([startTime, endTime])

  @@map("schedules")
}

model settingGroup {
  uuid                 String           @id
  key                  String           @unique
  name                 String
  description          String?
  parentUuid String? @map("parent_uuid")
  order                Int              @default(0)
  icon                 String?
  isCollapsed Boolean          @default(false) @map("is_collapsed")
  createdAt DateTime         @default(now()) @map("created_at")
  updatedAt DateTime @map("updated_at")
  settingGroup       settingGroup?  @relation("setting_groupsTosetting_groups", fields: [parentUuid], references: [uuid], onDelete: Cascade)
  other_setting_groups settingGroup[] @relation("setting_groupsTosetting_groups")
  settingItem        settingItem[]
  setting             setting[]

  @@index([parentUuid])

  @@map("setting_groups")
}

model settingItem {
  uuid           String         @id
  groupUuid String @map("group_uuid")
  settingKey String @map("setting_key")
  order          Int            @default(0)
  isVisible Boolean        @default(true) @map("is_visible")
  customLabel String? @map("custom_label")
  createdAt DateTime       @default(now()) @map("created_at")
  updatedAt DateTime @map("updated_at")
  settingGroup settingGroup @relation(fields: [groupUuid], references: [uuid], onDelete: Cascade)

  @@unique([groupUuid, settingKey])
  @@index([settingKey])

  @@map("setting_items")
}

model setting {
  uuid              String          @id
  key               String
  name              String
  description       String?
  valueType String @map("value_type")
  value             String
  defaultValue String @map("default_value")
  scope             String
  accountUuid String? @map("account_uuid")
  deviceId String? @map("device_id")
  groupUuid String? @map("group_uuid")
  validation        String?
  ui                String?
  isEncrypted Boolean         @default(false) @map("is_encrypted")
  isReadOnly Boolean         @default(false) @map("is_read_only")
  isSystemSetting Boolean         @default(false) @map("is_system_setting")
  syncConfig String? @map("sync_config")
  historyData String          @default("[]") @map("history_data")
  createdAt DateTime        @default(now()) @map("created_at")
  updatedAt DateTime @map("updated_at")
  deletedAt DateTime? @map("deleted_at")
  account           account?        @relation(fields: [accountUuid], references: [uuid], onDelete: Cascade)
  settingGroup    settingGroup? @relation(fields: [groupUuid], references: [uuid])

  @@unique([key, scope, accountUuid, deviceId])
  @@index([scope])

  @@map("settings")
}

model taskDependency {
  uuid                                                                   String         @id
  predecessorTaskUuid String @map("predecessor_task_uuid")
  successorTaskUuid String @map("successor_task_uuid")
  dependencyType String         @default("FINISH_TO_START") @map("dependency_type")
  lagDays Int? @map("lag_days")
  createdAt DateTime       @default(now()) @map("created_at")
  updatedAt DateTime @map("updated_at")
  task_templates_task_dependencies_predecessor_task_uuidTotask_templates taskTemplate @relation("task_dependencies_predecessor_task_uuidTotask_templates", fields: [predecessorTaskUuid], references: [uuid], onDelete: Cascade)
  task_templates_task_dependencies_successor_task_uuidTotask_templates   taskTemplate @relation("task_dependencies_successor_task_uuidTotask_templates", fields: [successorTaskUuid], references: [uuid], onDelete: Cascade)

  @@unique([predecessorTaskUuid, successorTaskUuid])
  @@index([successorTaskUuid])

  @@map("task_dependencies")
}

model taskInstance {
  uuid              String         @id
  templateUuid String @map("template_uuid")
  accountUuid String @map("account_uuid")
  instanceDate DateTime @map("instance_date")
  status            String
  note              String?
  actualStartTime DateTime? @map("actual_start_time")
  actualEndTime DateTime? @map("actual_end_time")
  createdAt DateTime       @default(now()) @map("created_at")
  updatedAt DateTime @map("updated_at")
  timeConfig String @map("time_config")
  completionRecord String? @map("completion_record")
  skipRecord String? @map("skip_record")
  account account @relation(fields: [accountUuid], references: [uuid], onDelete: NoAction, onUpdate: NoAction)
  taskTemplate    taskTemplate @relation(fields: [templateUuid], references: [uuid], onDelete: Cascade)

  @@index([templateUuid, instanceDate])

  @@map("task_instances")
}

model taskStatistic {
  uuid                       String   @id
  accountUuid String   @unique @map("account_uuid")
  calculatedAt DateTime @map("calculated_at")
  templateTotal Int @map("template_total")
  templateActive Int @map("template_active")
  templatePaused Int @map("template_paused")
  templateArchived Int @map("template_archived")
  templateOneTime Int @map("template_one_time")
  templateRecurring Int @map("template_recurring")
  instanceTotal Int @map("instance_total")
  instanceToday Int @map("instance_today")
  instanceWeek Int @map("instance_week")
  instanceMonth Int @map("instance_month")
  instancePending Int @map("instance_pending")
  instanceInProgress Int @map("instance_in_progress")
  instanceCompleted Int @map("instance_completed")
  instanceSkipped Int @map("instance_skipped")
  instanceExpired Int @map("instance_expired")
  completionToday Int @map("completion_today")
  completionWeek Int @map("completion_week")
  completionMonth Int @map("completion_month")
  completionTotal Int @map("completion_total")
  completionAvgTime Float? @map("completion_avg_time")
  completionRate Float @map("completion_rate")
  timeAllDay Int @map("time_all_day")
  timePoint Int @map("time_point")
  timeRange Int @map("time_range")
  timeOverdue Int @map("time_overdue")
  timeUpcoming Int @map("time_upcoming")
  distributionByImportance String @map("distribution_by_importance")
  distributionByUrgency String @map("distribution_by_urgency")
  distributionByFolder String @map("distribution_by_folder")
  distributionByTag String @map("distribution_by_tag")
  account account @relation(fields: [accountUuid], references: [uuid], onDelete: Cascade)

  @@index([accountUuid])

  @@map("task_statistics")
}

model taskTemplateHistory {
  uuid           String         @id
  templateUuid String @map("template_uuid")
  action         String
  changes        String?
  createdAt DateTime       @default(now()) @map("created_at")
  taskTemplate taskTemplate @relation(fields: [templateUuid], references: [uuid], onDelete: Cascade)

  @@index([templateUuid])

  @@map("task_template_history")
}

model taskTemplate {
  uuid                                                                      String                  @id
  accountUuid String @map("account_uuid")
  title                                                                     String
  description                                                               String?
  taskType String @map("task_type") // 'ONE_TIME' | 'RECURRING'
  status                                                                    String
  importance                                                                Int // ImportanceLevel (0-4)
  urgency                                                                   Int // UrgencyLevel (0-4)
  color                                                                     String?
  tags                                                                      String // JSON: string[]
  folderUuid String? @map("folder_uuid")
  
  // === Goal/KR 关联（适用于所有任务） ===
  goalUuid String? @map("goal_uuid")
  keyResultUuid String? @map("key_result_uuid")
  
  // === 子任务支持（适用于所有任务） ===
  parentTaskUuid String? @map("parent_task_uuid")
  
  // === 一次性任务专用字段 ===
  startDate BigInt? @map("start_date") // Unix timestamp (ms)
  dueDate BigInt? @map("due_date") // Unix timestamp (ms)
  completedAt BigInt? @map("completed_at") // Unix timestamp (ms)
  estimatedMinutes Int? @map("estimated_minutes")
  actualMinutes Int? @map("actual_minutes")
  note String? @db.Text
  
  // === 循环任务专用字段 ===
  lastGeneratedDate DateTime? @map("last_generated_date")
  generateAheadDays Int? @map("generate_ahead_days")
  
  // === 时间配置（循环任务用） ===
  timeConfigType String? @map("time_config_type")
  timeConfigStartTime DateTime? @map("time_config_start_time")
  timeConfigEndTime DateTime? @map("time_config_end_time")
  timeConfigDurationMinutes Int? @map("time_config_duration_minutes")
  
  // === 重复规则（循环任务用） ===
  recurrenceRuleType String? @map("recurrence_rule_type")
  recurrenceRuleInterval Int? @map("recurrence_rule_interval")
  recurrenceRuleDaysOfWeek String? @map("recurrence_rule_days_of_week")
  recurrenceRuleDayOfMonth Int? @map("recurrence_rule_day_of_month")
  recurrenceRuleMonthOfYear Int? @map("recurrence_rule_month_of_year")
  recurrenceRuleEndDate DateTime? @map("recurrence_rule_end_date")
  recurrenceRuleCount Int? @map("recurrence_rule_count")
  
  // === 提醒配置（循环任务用） ===
  reminderConfigEnabled Boolean? @map("reminder_config_enabled")
  reminderConfigTimeOffsetMinutes Int? @map("reminder_config_time_offset_minutes")
  reminderConfigUnit String? @map("reminder_config_unit")
  reminderConfigChannel String? @map("reminder_config_channel")
  
  // === Goal 绑定（循环任务用） ===
  goalBindingGoalUuid String? @map("goal_binding_goal_uuid")
  goalBindingKeyResultUuid String? @map("goal_binding_key_result_uuid")
  goalBindingIncrementValue Float? @map("goal_binding_increment_value")
  
  // === 依赖关系（适用于所有任务） ===
  blockingReason String? @map("blocking_reason")
  dependencyStatus String @default("NONE") @map("dependency_status")
  isBlocked Boolean @default(false) @map("is_blocked")
  
  // === 审计字段 ===
  createdAt DateTime @default(now()) @map("created_at")
  updatedAt DateTime @map("updated_at")
  deletedAt DateTime? @map("deleted_at")
  
  // === 关系 ===
  account account @relation(fields: [accountUuid], references: [uuid], onDelete: Cascade)
  goal goal? @relation(fields: [goalUuid], references: [uuid], onDelete: SetNull)
  keyResult keyResult? @relation(fields: [keyResultUuid], references: [uuid], onDelete: SetNull)
  
  // 子任务关系
  parentTask taskTemplate? @relation("TaskSubtasks", fields: [parentTaskUuid], references: [uuid], onDelete: SetNull)
  subtasks taskTemplate[] @relation("TaskSubtasks")
  
  // 依赖关系
  task_dependencies_task_dependencies_predecessor_task_uuidTotask_templates taskDependency[] @relation("task_dependencies_predecessor_task_uuidTotask_templates")
  task_dependencies_task_dependencies_successor_task_uuidTotask_templates   taskDependency[] @relation("task_dependencies_successor_task_uuidTotask_templates")
  
  // 实例（仅 RECURRING 生成）
  taskInstance                                                            taskInstance[]
  taskTemplateHistory                                                     taskTemplateHistory[]

  // === 索引 ===
  @@index([accountUuid])
  @@index([taskType])
  @@index([status])
  @@index([importance])
  @@index([urgency])
  @@index([goalUuid])
  @@index([keyResultUuid])
  @@index([parentTaskUuid])
  @@index([dueDate])
  @@index([deletedAt])

  @@map("task_templates")
}

model userSetting {
  uuid                           String   @id
  accountUuid String   @unique @map("account_uuid")
  createdAt DateTime @default(now()) @map("created_at")
  updatedAt DateTime @map("updated_at")
  appearanceAccentColor String   @default("#3B82F6") @map("appearance_accent_color")
  appearanceCompactMode Boolean  @default(false) @map("appearance_compact_mode")
  appearanceFontFamily String? @map("appearance_font_family")
  appearanceFontSize String   @default("MEDIUM") @map("appearance_font_size")
  appearanceTheme String   @default("AUTO") @map("appearance_theme")
  experimentalEnabled Boolean  @default(false) @map("experimental_enabled")
  experimentalFeatures String   @default("[]") @map("experimental_features")
  localeCurrency String   @default("CNY") @map("locale_currency")
  localeDateFormat String   @default("YYYY-MM-DD") @map("locale_date_format")
  localeLanguage String   @default("zh-CN") @map("locale_language")
  localeTimeFormat String   @default("24H") @map("locale_time_format")
  localeTimezone String   @default("Asia/Shanghai") @map("locale_timezone")
  localeWeekStartsOn Int      @default(1) @map("locale_week_starts_on")
  privacyAllowSearchByEmail Boolean  @default(true) @map("privacy_allow_search_by_email")
  privacyAllowSearchByPhone Boolean  @default(false) @map("privacy_allow_search_by_phone")
  privacyProfileVisibility String   @default("PRIVATE") @map("privacy_profile_visibility")
  privacyShareUsageData Boolean  @default(false) @map("privacy_share_usage_data")
  privacyShowOnlineStatus Boolean  @default(true) @map("privacy_show_online_status")
  shortcutsCustom String   @default("{}") @map("shortcuts_custom")
  shortcutsEnabled Boolean  @default(true) @map("shortcuts_enabled")
  workflowAutoSave Boolean  @default(true) @map("workflow_auto_save")
  workflowAutoSaveInterval Int      @default(30000) @map("workflow_auto_save_interval")
  workflowConfirmBeforeDelete Boolean  @default(true) @map("workflow_confirm_before_delete")
  workflowDefaultGoalView String   @default("LIST") @map("workflow_default_goal_view")
  workflowDefaultScheduleView String   @default("WEEK") @map("workflow_default_schedule_view")
  workflowDefaultTaskView String   @default("LIST") @map("workflow_default_task_view")
  account account @relation(fields: [accountUuid], references: [uuid], onDelete: Cascade)

  @@index([accountUuid])

  @@map("user_settings")
}<|MERGE_RESOLUTION|>--- conflicted
+++ resolved
@@ -121,8 +121,6 @@
   @@index([lastAccessedAt])
   @@index([refreshToken])
   @@index([status])
-<<<<<<< HEAD
-=======
   @@map("auth_sessions")
 }
 
@@ -173,7 +171,6 @@
   @@index([documentUuid, createdAt])
   @@index([changedBy])
   @@map("document_versions")
->>>>>>> 0df81e0f
 }
 
 model document_link {
