import type { IGoalRepository } from '@dailyuse/domain-server';
import { GoalContainer } from '../../infrastructure/di/GoalContainer';
import { GoalDomainService, Goal, GoalRecord } from '@dailyuse/domain-server';
import type { GoalContracts } from '@dailyuse/contracts';
import { GoalEventPublisher } from './GoalEventPublisher';
import { GoalStatisticsApplicationService } from './GoalStatisticsApplicationService';

type GoalStatisticsClientDTO = GoalContracts.GoalStatisticsClientDTO;

/**
 * Goal 应用服务
 * 负责协调领域服务和仓储，处理业务用例
 *
 * 架构职责：
 * - 委托给 DomainService 处理业务逻辑
 * - 协调多个领域服务
 * - 事务管理
 * - DTO 转换（Domain → ClientDTO）
 * - 调用 Repository 进行持久化
 *
 * 注意：返回给客户端的数据必须使用 ClientDTO（通过 toClientDTO() 方法）
 */
export class GoalApplicationService {
  private static instance: GoalApplicationService;
  private domainService: GoalDomainService;
  private goalRepository: IGoalRepository;

  private constructor(goalRepository: IGoalRepository) {
    this.domainService = new GoalDomainService();
    this.goalRepository = goalRepository;
  }

  /**
   * 创建应用服务实例（支持依赖注入）
   */
  static async createInstance(goalRepository?: IGoalRepository): Promise<GoalApplicationService> {
    const container = GoalContainer.getInstance();
    const repo = goalRepository || container.getGoalRepository();

    GoalApplicationService.instance = new GoalApplicationService(repo);
    return GoalApplicationService.instance;
  }

  /**
   * 获取应用服务单例
   */
  static async getInstance(): Promise<GoalApplicationService> {
    if (!GoalApplicationService.instance) {
      GoalApplicationService.instance = await GoalApplicationService.createInstance();
    }
    return GoalApplicationService.instance;
  }

  // ===== Goal CRUD 操作 =====

  /**
   * 创建目标
   */
  async createGoal(params: {
    accountUuid: string;
    title: string;
    description?: string;
    importance: GoalContracts.ImportanceLevel;
    urgency: GoalContracts.UrgencyLevel;
    parentGoalUuid?: string;
    folderUuid?: string;
    startDate?: number;
    targetDate?: number;
    tags?: string[];
    metadata?: any;
    color?: string;
    feasibilityAnalysis?: string;
    motivation?: string;
  }): Promise<GoalContracts.GoalClientDTO> {
    // 1. 如果有父目标，先查询
    let parentGoal: Goal | undefined;
    if (params.parentGoalUuid) {
      const found = await this.goalRepository.findById(params.parentGoalUuid);
      if (!found) {
        throw new Error(`Parent goal not found: ${params.parentGoalUuid}`);
      }
      parentGoal = found;
    }

    // 2. 委托领域服务创建聚合根（不持久化）
    const goal = this.domainService.createGoal(params, parentGoal);

    // 3. 持久化
    await this.goalRepository.save(goal);

    // 4. 发布领域事件
    await GoalEventPublisher.publishGoalEvents(goal);

    // 5. 返回 ClientDTO
    return goal.toClientDTO();
  }

  /**
   * 获取目标详情
   */
  async getGoal(
    uuid: string,
    options?: { includeChildren?: boolean },
  ): Promise<GoalContracts.GoalClientDTO | null> {
    const goal = await this.goalRepository.findById(uuid, options);
    return goal ? goal.toClientDTO() : null;
  }

  /**
   * 获取用户的所有目标
   */
  async getUserGoals(
    accountUuid: string,
    options?: {
      includeChildren?: boolean;
      status?: string;
      folderUuid?: string;
    },
  ): Promise<GoalContracts.GoalClientDTO[]> {
    console.log('[GoalApplicationService.getUserGoals] options:', options);
    const goals = await this.goalRepository.findByAccountUuid(accountUuid, options);
    console.log('[GoalApplicationService.getUserGoals] 从Repository获取Goals数量:', goals.length);
    console.log('[GoalApplicationService.getUserGoals] 第一个Goal实体:', goals[0]);
    console.log('[GoalApplicationService.getUserGoals] 第一个Goal的KeyResults数量:', goals[0]?.keyResults?.length || 0);
    
    const dtos = goals.map((g: Goal) => g.toClientDTO(true));
    console.log('[GoalApplicationService.getUserGoals] 转换后DTO数量:', dtos.length);
    console.log('[GoalApplicationService.getUserGoals] 第一个DTO的KeyResults:', dtos[0]?.keyResults);
    
    return dtos;
  }

  /**
   * 更新目标基本信息
   */
  async updateGoal(
    uuid: string,
    updates: Partial<{
      title: string;
      description: string;
      importance: GoalContracts.ImportanceLevel;
      urgency: GoalContracts.UrgencyLevel;
      category: string;
      deadline: number;
      tags: string[];
      metadata: any;
      color: string;
      feasibilityAnalysis: string;
      motivation: string;
    }>,
  ): Promise<GoalContracts.GoalClientDTO> {
    // 1. 查询目标
    const goal = await this.goalRepository.findById(uuid);
    if (!goal) {
      throw new Error(`Goal not found: ${uuid}`);
    }

    // 2. 委托领域服务更新（业务逻辑）
    this.domainService.updateGoalBasicInfo(goal, updates);

    // 3. 持久化
    await this.goalRepository.save(goal);

    // 4. 发布领域事件
    await GoalEventPublisher.publishGoalEvents(goal);

    // 5. 返回 ClientDTO
    return goal.toClientDTO();
  }

  /**
   * 删除目标（软删除）
   */
  async deleteGoal(uuid: string): Promise<void> {
    await this.goalRepository.softDelete(uuid);
  }

  /**
   * 归档目标
   */
  async archiveGoal(uuid: string): Promise<GoalContracts.GoalClientDTO> {
    // 1. 查询目标
    const goal = await this.goalRepository.findById(uuid);
    if (!goal) {
      throw new Error(`Goal not found: ${uuid}`);
    }

    // 2. 调用聚合根方法
    goal.archive();

    // 3. 持久化
    await this.goalRepository.save(goal);

    // 4. 发布领域事件
    await GoalEventPublisher.publishGoalEvents(goal);

    // 5. 返回 ClientDTO
    return goal.toClientDTO();
  }

  /**
   * 激活目标
   */
  async activateGoal(uuid: string): Promise<GoalContracts.GoalClientDTO> {
    // 1. 查询目标
    const goal = await this.goalRepository.findById(uuid);
    if (!goal) {
      throw new Error(`Goal not found: ${uuid}`);
    }

    // 2. 调用聚合根方法
    goal.activate();

    // 3. 持久化
    await this.goalRepository.save(goal);

    // 4. 发布领域事件
    await GoalEventPublisher.publishGoalEvents(goal);

    // 5. 返回 ClientDTO
    return goal.toClientDTO();
  }

  /**
   * 完成目标
   */
  async completeGoal(uuid: string): Promise<GoalContracts.GoalClientDTO> {
    // 1. 查询目标
    const goal = await this.goalRepository.findById(uuid);
    if (!goal) {
      throw new Error(`Goal not found: ${uuid}`);
    }

    // 2. 调用聚合根方法
    goal.complete();

    // 3. 持久化
    await this.goalRepository.save(goal);

    // 4. 发布领域事件
    await GoalEventPublisher.publishGoalEvents(goal);

    // 5. 返回 ClientDTO
    return goal.toClientDTO();
  }

  // ===== KeyResult 管理 =====

  /**
   * 添加关键结果
   */
  async addKeyResult(
    goalUuid: string,
    keyResult: {
      title: string;
      valueType: GoalContracts.KeyResultValueType;
      aggregationMethod?: GoalContracts.AggregationMethod;
      targetValue: number;
      currentValue?: number;
      unit?: string;
      weight: number;
    },
  ): Promise<GoalContracts.GoalClientDTO> {
    // 1. 查询目标（包含子实体）
    const goal = await this.goalRepository.findById(goalUuid, { includeChildren: true });
    if (!goal) {
      throw new Error(`Goal not found: ${goalUuid}`);
    }

    // 2. 委托领域服务添加关键结果
    this.domainService.addKeyResultToGoal(goal, keyResult);

    // 3. 持久化
    await this.goalRepository.save(goal);

    // 4. 发布领域事件
    await GoalEventPublisher.publishGoalEvents(goal);

    // 5. 返回 ClientDTO（包含子实体）
    return goal.toClientDTO(true);
  }

  /**
   * 更新关键结果配置（标题、权重等）
   */
  async updateKeyResult(
    goalUuid: string,
    keyResultUuid: string,
    updates: {
      title?: string;
      description?: string;
      weight?: number;
      targetValue?: number;
      unit?: string;
    },
  ): Promise<GoalContracts.GoalClientDTO> {
    // 1. 查询目标（包含子实体）
    const goal = await this.goalRepository.findById(goalUuid, { includeChildren: true });
    if (!goal) {
      throw new Error(`Goal not found: ${goalUuid}`);
    }

    // 2. 查找关键结果
    const keyResult = goal.keyResults.find((kr) => kr.uuid === keyResultUuid);
    if (!keyResult) {
      throw new Error(`KeyResult not found: ${keyResultUuid}`);
    }

    // 3. 更新关键结果属性
    if (updates.title !== undefined) {
      keyResult.updateTitle(updates.title);
    }
    if (updates.description !== undefined) {
      keyResult.updateDescription(updates.description);
    }
    if (updates.weight !== undefined) {
      keyResult.updateWeight(updates.weight);
    }
    // 注意: targetValue和unit目前没有直接的update方法,需要通过progress对象更新

    // 4. 持久化
    await this.goalRepository.save(goal);

    // 5. 发布领域事件
    await GoalEventPublisher.publishGoalEvents(goal);

    // 6. 返回 ClientDTO（包含子实体）
    return goal.toClientDTO(true);
  }

  /**
   * 更新关键结果进度
   */
  async updateKeyResultProgress(
    goalUuid: string,
    keyResultUuid: string,
    currentValue: number,
    note?: string,
  ): Promise<GoalContracts.GoalClientDTO> {
    // 1. 查询目标（包含子实体）
    const goal = await this.goalRepository.findById(goalUuid, { includeChildren: true });
    if (!goal) {
      throw new Error(`Goal not found: ${goalUuid}`);
    }

    // 2. 委托领域服务更新进度
    this.domainService.updateKeyResultProgress(goal, keyResultUuid, currentValue, note);

    // 3. 持久化
    await this.goalRepository.save(goal);

    // 4. 发布领域事件
    await GoalEventPublisher.publishGoalEvents(goal);

    // 5. 返回 ClientDTO（包含子实体）
    return goal.toClientDTO(true);
  }

  /**
   * 删除关键结果
   */
  async deleteKeyResult(
    goalUuid: string,
    keyResultUuid: string,
  ): Promise<GoalContracts.GoalClientDTO> {
    // 1. 查询目标（包含子实体）
    const goal = await this.goalRepository.findById(goalUuid, { includeChildren: true });
    if (!goal) {
      throw new Error(`Goal not found: ${goalUuid}`);
    }

    // 2. 调用聚合根方法删除关键结果
    goal.removeKeyResult(keyResultUuid);

    // 3. 持久化
    await this.goalRepository.save(goal);

    // 4. 发布领域事件
    await GoalEventPublisher.publishGoalEvents(goal);

    // 5. 返回 ClientDTO（包含子实体）
    return goal.toClientDTO(true);
  }

  // ===== GoalReview 管理 =====

  /**
   * 添加目标回顾
   */
  async addReview(
    goalUuid: string,
    params: {
      title: string;
      content: string;
      reviewType: string;
      rating?: number;
      achievements?: string;
      challenges?: string;
      nextActions?: string;
    },
  ): Promise<GoalContracts.GoalClientDTO> {
    // 1. 查询目标（包含子实体）
    const goal = await this.goalRepository.findById(goalUuid, { includeChildren: true });
    if (!goal) {
      throw new Error(`Goal not found: ${goalUuid}`);
    }

    // 2. 委托领域服务添加回顾
    this.domainService.addReviewToGoal(goal, params);

    // 3. 持久化
    await this.goalRepository.save(goal);

    // 4. 发布领域事件
    await GoalEventPublisher.publishGoalEvents(goal);

    // 5. 返回 ClientDTO
    return goal.toClientDTO();
  }

  // ===== 查询操作 =====

  /**
   * 搜索目标
   */
  async searchGoals(accountUuid: string, query: string): Promise<GoalContracts.GoalClientDTO[]> {
    const goals = await this.goalRepository.findByAccountUuid(accountUuid, {});
    return goals
      .filter((g) => g.title.includes(query) || g.description?.includes(query))
      .map((g: Goal) => g.toClientDTO());
  }

  /**
   * 获取目标统计
   *
   * 注意：这个方法已重构为事件驱动架构，应该直接使用 GoalStatisticsApplicationService
   *
   * 架构说明：
   * 1. Query: 从数据库读取持久化的统计（O(1) 查询）
   * 2. Lazy Init: 如果不存在则自动创建
   * 3. Return: 返回统计 DTO
   */
  async getGoalStatistics(accountUuid: string): Promise<GoalStatisticsClientDTO> {
    // 委托给 GoalStatisticsApplicationService（新架构）
    const statisticsService = await GoalStatisticsApplicationService.getInstance();
    const statistics = await statisticsService.getOrCreateStatistics(accountUuid);
    return statistics;
  }

<<<<<<< HEAD
    // ===== 进度分解 =====
=======
  // ===== 进度分解 =====
>>>>>>> 0aefcba0

  /**
   * 获取目标进度分解详情
   * 
   * 返回目标进度的详细计算信息，包括每个关键结果的贡献度
   * 
   * @param goalUuid - 目标 UUID
   * @returns 进度分解详情
   * @throws 如果目标不存在
   */
  async getGoalProgressBreakdown(
    goalUuid: string
  ): Promise<GoalContracts.ProgressBreakdown> {
    // 查询目标
    const goal = await this.goalRepository.findById(goalUuid);
    if (!goal) {
      throw new Error(`Goal not found: ${goalUuid}`);
    }

    // 调用领域模型方法获取进度分解
    return goal.getProgressBreakdown();
  }
<<<<<<< HEAD

  // ===== GoalRecord 管理 =====

  /**
   * 创建目标记录（更新关键结果进度）
   */
  async createGoalRecord(
    goalUuid: string,
    keyResultUuid: string,
    request: {
      newValue: number;
      note?: string;
      recordedAt?: number;
    }
  ): Promise<GoalContracts.GoalRecordClientDTO> {
    console.log('[GoalApplicationService.createGoalRecord] goalUuid:', goalUuid);
    console.log('[GoalApplicationService.createGoalRecord] keyResultUuid:', keyResultUuid);
    console.log('[GoalApplicationService.createGoalRecord] request:', request);

    // 1. 查询目标（包含 KeyResults）
    const goal = await this.goalRepository.findById(goalUuid, { includeChildren: true });
    if (!goal) {
      throw new Error(`Goal not found: ${goalUuid}`);
    }

    console.log('[GoalApplicationService.createGoalRecord] Goal KeyResults 数量:', goal.keyResults?.length || 0);

    // 2. 找到对应的 KeyResult
    const keyResult = goal.keyResults?.find((kr: any) => kr.uuid === keyResultUuid);
    if (!keyResult) {
      throw new Error(`KeyResult ${keyResultUuid} not found in Goal ${goalUuid}`);
    }

    console.log('[GoalApplicationService.createGoalRecord] KeyResult found:', keyResult);

    // 3. 更新 KeyResult 进度并创建 GoalRecord
    const recordDTO = keyResult.updateProgress(request.newValue, request.note);

    console.log('[GoalApplicationService.createGoalRecord] Record created:', recordDTO);

    // 4. 持久化
    await this.goalRepository.save(goal);

    // 5. 发布领域事件
    await GoalEventPublisher.publishGoalEvents(goal);

    // 6. 从 ServerDTO 创建实体，然后转换为 ClientDTO
    const record = GoalRecord.fromServerDTO(recordDTO);
    return record.toClientDTO();
  }

  /**
   * 获取关键结果的所有记录
   */
  async getGoalRecordsByKeyResult(
    goalUuid: string,
    keyResultUuid: string,
    params?: {
      page?: number;
      limit?: number;
      dateRange?: { start?: string; end?: string };
    }
  ): Promise<GoalContracts.GoalRecordsResponse> {
    // 查询目标（包含 KeyResults）
    const goal = await this.goalRepository.findById(goalUuid, { includeChildren: true });
    if (!goal) {
      throw new Error(`Goal not found: ${goalUuid}`);
    }

    // 找到对应的 KeyResult
    const keyResult = goal.keyResults?.find((kr: any) => kr.uuid === keyResultUuid);
    if (!keyResult) {
      throw new Error(`KeyResult ${keyResultUuid} not found in Goal ${goalUuid}`);
    }

    // 获取记录
    const allRecords = keyResult.records || [];
    
    // TODO: 实现日期范围过滤和分页
    const records = allRecords.map((r: any) => r.toClientDTO());

    return {
      records,
      total: records.length,
    };
  }

  /**
   * 获取目标的所有记录（所有 KeyResults 的记录）
   */
  async getGoalRecordsByGoal(
    goalUuid: string,
    params?: {
      page?: number;
      limit?: number;
    }
  ): Promise<GoalContracts.GoalRecordsResponse> {
    // 查询目标（包含 KeyResults）
    const goal = await this.goalRepository.findById(goalUuid, { includeChildren: true });
    if (!goal) {
      throw new Error(`Goal not found: ${goalUuid}`);
    }

    // 收集所有 KeyResults 的记录
    const allRecords: any[] = [];
    if (goal.keyResults) {
      for (const keyResult of goal.keyResults) {
        const records = keyResult.records || [];
        allRecords.push(...records);
      }
    }

    // TODO: 实现分页
    const records = allRecords.map((r: any) => r.toClientDTO());

    return {
      records,
      total: records.length,
    };
  }

  /**
   * 删除目标记录
   */
  async deleteGoalRecord(
    goalUuid: string,
    keyResultUuid: string,
    recordUuid: string
  ): Promise<void> {
    // 查询目标（包含 KeyResults）
    const goal = await this.goalRepository.findById(goalUuid, { includeChildren: true });
    if (!goal) {
      throw new Error(`Goal not found: ${goalUuid}`);
    }

    // 找到对应的 KeyResult
    const keyResult = goal.keyResults?.find((kr: any) => kr.uuid === keyResultUuid);
    if (!keyResult) {
      throw new Error(`KeyResult ${keyResultUuid} not found in Goal ${goalUuid}`);
    }

    // 删除记录
    keyResult.removeRecord(recordUuid);

    // 持久化
    await this.goalRepository.save(goal);

    // 发布领域事件
    await GoalEventPublisher.publishGoalEvents(goal);
  }
=======
>>>>>>> 0aefcba0
}<|MERGE_RESOLUTION|>--- conflicted
+++ resolved
@@ -446,185 +446,4 @@
     const statistics = await statisticsService.getOrCreateStatistics(accountUuid);
     return statistics;
   }
-
-<<<<<<< HEAD
-    // ===== 进度分解 =====
-=======
-  // ===== 进度分解 =====
->>>>>>> 0aefcba0
-
-  /**
-   * 获取目标进度分解详情
-   * 
-   * 返回目标进度的详细计算信息，包括每个关键结果的贡献度
-   * 
-   * @param goalUuid - 目标 UUID
-   * @returns 进度分解详情
-   * @throws 如果目标不存在
-   */
-  async getGoalProgressBreakdown(
-    goalUuid: string
-  ): Promise<GoalContracts.ProgressBreakdown> {
-    // 查询目标
-    const goal = await this.goalRepository.findById(goalUuid);
-    if (!goal) {
-      throw new Error(`Goal not found: ${goalUuid}`);
-    }
-
-    // 调用领域模型方法获取进度分解
-    return goal.getProgressBreakdown();
-  }
-<<<<<<< HEAD
-
-  // ===== GoalRecord 管理 =====
-
-  /**
-   * 创建目标记录（更新关键结果进度）
-   */
-  async createGoalRecord(
-    goalUuid: string,
-    keyResultUuid: string,
-    request: {
-      newValue: number;
-      note?: string;
-      recordedAt?: number;
-    }
-  ): Promise<GoalContracts.GoalRecordClientDTO> {
-    console.log('[GoalApplicationService.createGoalRecord] goalUuid:', goalUuid);
-    console.log('[GoalApplicationService.createGoalRecord] keyResultUuid:', keyResultUuid);
-    console.log('[GoalApplicationService.createGoalRecord] request:', request);
-
-    // 1. 查询目标（包含 KeyResults）
-    const goal = await this.goalRepository.findById(goalUuid, { includeChildren: true });
-    if (!goal) {
-      throw new Error(`Goal not found: ${goalUuid}`);
-    }
-
-    console.log('[GoalApplicationService.createGoalRecord] Goal KeyResults 数量:', goal.keyResults?.length || 0);
-
-    // 2. 找到对应的 KeyResult
-    const keyResult = goal.keyResults?.find((kr: any) => kr.uuid === keyResultUuid);
-    if (!keyResult) {
-      throw new Error(`KeyResult ${keyResultUuid} not found in Goal ${goalUuid}`);
-    }
-
-    console.log('[GoalApplicationService.createGoalRecord] KeyResult found:', keyResult);
-
-    // 3. 更新 KeyResult 进度并创建 GoalRecord
-    const recordDTO = keyResult.updateProgress(request.newValue, request.note);
-
-    console.log('[GoalApplicationService.createGoalRecord] Record created:', recordDTO);
-
-    // 4. 持久化
-    await this.goalRepository.save(goal);
-
-    // 5. 发布领域事件
-    await GoalEventPublisher.publishGoalEvents(goal);
-
-    // 6. 从 ServerDTO 创建实体，然后转换为 ClientDTO
-    const record = GoalRecord.fromServerDTO(recordDTO);
-    return record.toClientDTO();
-  }
-
-  /**
-   * 获取关键结果的所有记录
-   */
-  async getGoalRecordsByKeyResult(
-    goalUuid: string,
-    keyResultUuid: string,
-    params?: {
-      page?: number;
-      limit?: number;
-      dateRange?: { start?: string; end?: string };
-    }
-  ): Promise<GoalContracts.GoalRecordsResponse> {
-    // 查询目标（包含 KeyResults）
-    const goal = await this.goalRepository.findById(goalUuid, { includeChildren: true });
-    if (!goal) {
-      throw new Error(`Goal not found: ${goalUuid}`);
-    }
-
-    // 找到对应的 KeyResult
-    const keyResult = goal.keyResults?.find((kr: any) => kr.uuid === keyResultUuid);
-    if (!keyResult) {
-      throw new Error(`KeyResult ${keyResultUuid} not found in Goal ${goalUuid}`);
-    }
-
-    // 获取记录
-    const allRecords = keyResult.records || [];
-    
-    // TODO: 实现日期范围过滤和分页
-    const records = allRecords.map((r: any) => r.toClientDTO());
-
-    return {
-      records,
-      total: records.length,
-    };
-  }
-
-  /**
-   * 获取目标的所有记录（所有 KeyResults 的记录）
-   */
-  async getGoalRecordsByGoal(
-    goalUuid: string,
-    params?: {
-      page?: number;
-      limit?: number;
-    }
-  ): Promise<GoalContracts.GoalRecordsResponse> {
-    // 查询目标（包含 KeyResults）
-    const goal = await this.goalRepository.findById(goalUuid, { includeChildren: true });
-    if (!goal) {
-      throw new Error(`Goal not found: ${goalUuid}`);
-    }
-
-    // 收集所有 KeyResults 的记录
-    const allRecords: any[] = [];
-    if (goal.keyResults) {
-      for (const keyResult of goal.keyResults) {
-        const records = keyResult.records || [];
-        allRecords.push(...records);
-      }
-    }
-
-    // TODO: 实现分页
-    const records = allRecords.map((r: any) => r.toClientDTO());
-
-    return {
-      records,
-      total: records.length,
-    };
-  }
-
-  /**
-   * 删除目标记录
-   */
-  async deleteGoalRecord(
-    goalUuid: string,
-    keyResultUuid: string,
-    recordUuid: string
-  ): Promise<void> {
-    // 查询目标（包含 KeyResults）
-    const goal = await this.goalRepository.findById(goalUuid, { includeChildren: true });
-    if (!goal) {
-      throw new Error(`Goal not found: ${goalUuid}`);
-    }
-
-    // 找到对应的 KeyResult
-    const keyResult = goal.keyResults?.find((kr: any) => kr.uuid === keyResultUuid);
-    if (!keyResult) {
-      throw new Error(`KeyResult ${keyResultUuid} not found in Goal ${goalUuid}`);
-    }
-
-    // 删除记录
-    keyResult.removeRecord(recordUuid);
-
-    // 持久化
-    await this.goalRepository.save(goal);
-
-    // 发布领域事件
-    await GoalEventPublisher.publishGoalEvents(goal);
-  }
-=======
->>>>>>> 0aefcba0
 }