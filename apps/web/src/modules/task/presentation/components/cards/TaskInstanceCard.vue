--- conflicted
+++ resolved
@@ -24,12 +24,15 @@
       <v-list-item-title :class="['task-title', { completed: isCompleted }]">
         <!-- TaskInstance 没有 title，显示日期 -->
         任务实例 {{ task.instanceDateFormatted }}
+        <!-- TaskInstance 没有 title，显示日期 -->
+        任务实例 {{ task.instanceDateFormatted }}
       </v-list-item-title>
 
       <v-list-item-subtitle class="task-meta">
         <v-icon size="small" class="mr-1">{{
           isCompleted ? 'mdi-check' : 'mdi-clock-outline'
         }}</v-icon>
+        <span v-if="!isCompleted">{{ task.timeConfig.displayText }}</span>
         <span v-if="!isCompleted">{{ task.timeConfig.displayText }}</span>
         <span v-else>完成于 {{ formatCompletionTime }}</span>
       </v-list-item-subtitle>
@@ -55,12 +58,9 @@
 import { computed } from 'vue';
 import { format } from 'date-fns';
 import type { TaskInstance } from '@dailyuse/domain-client';
+import type { TaskInstance } from '@dailyuse/domain-client';
 import type { TaskContracts } from '@dailyuse/contracts';
-<<<<<<< HEAD
 import { Goal, KeyResult } from '@dailyuse/domain-client';
-=======
-import { GoalClient, KeyResult } from '@dailyuse/domain-client';
->>>>>>> 0aefcba0
 
 // Props
 interface Props {
@@ -81,8 +81,10 @@
 
 // Computed
 const isCompleted = computed(() => props.task.isCompleted);
+const isCompleted = computed(() => props.task.isCompleted);
 
 const formatCompletionTime = computed(() => {
+  return props.task.actualEndTime ? format(props.task.actualEndTime, 'yyyy-MM-dd HH:mm:ss') : '';
   return props.task.actualEndTime ? format(props.task.actualEndTime, 'yyyy-MM-dd HH:mm:ss') : '';
 });
 
@@ -90,7 +92,12 @@
 // 如果没有传入 goalStore，可以通过 composable 或全局 store 获取
 const getKeyResultName = (binding: any) => {
   if (!props.goalStore || !binding) return '';
+const getKeyResultName = (binding: any) => {
+  if (!props.goalStore || !binding) return '';
 
+  const goal = props.goalStore.getGoalByUuid(binding.goalUuid);
+  const kr = goal?.keyResults.find((k: any) => k.uuid === binding.keyResultUuid);
+  return kr?.title || '';
   const goal = props.goalStore.getGoalByUuid(binding.goalUuid);
   const kr = goal?.keyResults.find((k: any) => k.uuid === binding.keyResultUuid);
   return kr?.title || '';
