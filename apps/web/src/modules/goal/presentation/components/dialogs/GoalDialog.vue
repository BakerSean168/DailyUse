--- conflicted
+++ resolved
@@ -512,10 +512,7 @@
 
 // Tabs
 const activeTab = ref(0);
-<<<<<<< HEAD
-
-=======
->>>>>>> bdb2a68c
+
 const allTabs = [
   { name: '基本信息', icon: 'mdi-information', color: 'primary' },
   { name: '关键结果', icon: 'mdi-target', color: 'success' },
