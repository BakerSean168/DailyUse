<template>
  <v-dialog :model-value="visible" max-width="700px" persistent>
    <v-card>
      <!-- 对话框头部 -->
      <v-card-title class="d-flex align-center pa-4">
        <v-icon color="primary" class="mr-3">mdi-target</v-icon>
        <span class="text-h5">{{ isEditing ? '更新关键结果' : '创建关键结果' }}</span>
      </v-card-title>

      <v-divider />

      <v-card-text class="pa-6">
        <v-form ref="formRef" @submit.prevent>
          <!-- 基本信息 -->
          <div class="mb-6">
            <h3 class="text-h6 mb-4">基本信息</h3>
            <v-row>
              <!-- 关键结果名称 -->
              <v-col cols="12">
                <v-text-field
                  v-model="keyResultTitle"
                  label="关键结果名称*"
                  placeholder="例如：新增活跃用户数量"
                  variant="outlined"
                  required
                />
              </v-col>
            </v-row>
          </div>

          <!-- 数值配置 -->
          <div class="mb-6">
            <h3 class="text-h6 mb-4">数值配置</h3>
            <v-row>
              <!-- 起始值 -->
              <v-col cols="4">
                <v-text-field
                  v-model.number="keyResultStartValue"
                  label="起始值*"
                  type="number"
                  variant="outlined"
                  hint="关键结果的初始数值"
                  persistent-hint
                  required
                />
              </v-col>

              <!-- 目标值 -->
              <v-col cols="4">
                <v-text-field
                  v-model.number="keyResultTargetValue"
                  label="目标值*"
                  type="number"
                  variant="outlined"
                  hint="期望达到的目标数值"
                  persistent-hint
                  required
                />
              </v-col>

              <!-- 当前值 -->
              <v-col cols="4">
                <v-text-field
                  v-model.number="keyResultCurrentValue"
                  label="当前值"
                  type="number"
                  variant="outlined"
                  hint="目前的实际数值"
                  persistent-hint
                />
              </v-col>
            </v-row>
          </div>

          <!-- 高级配置 -->
          <div class="mb-6">
            <h3 class="text-h6 mb-4">高级配置</h3>
            <v-row>
              <!-- 计算方法 -->
              <v-col cols="6">
                <v-select
                  v-model="keyResultCalculationMethod"
                  :items="calculationMethods"
                  label="进度计算方法*"
                  variant="outlined"
                  hint="选择如何计算进度百分比"
                  persistent-hint
                  required
                />
              </v-col>

              <!-- 权重 -->
              <v-col cols="6">
                <v-text-field
                  v-model.number="keyResultWeight"
                  label="权重*"
                  type="number"
                  min="1"
                  max="10"
                  step="1"
                  variant="outlined"
                  hint="该关键结果在目标中的重要程度 (1-10)"
                  persistent-hint
                  :rules="weightRules"
                  required
                />
              </v-col>
            </v-row>
          </div>

          <!-- 进度预览 -->
          <div v-if="progressPercentage >= 0" class="mb-4">
            <h3 class="text-h6 mb-3">进度预览</h3>
            <v-card variant="outlined" class="pa-4">
              <div class="d-flex justify-space-between align-center mb-2">
                <span class="text-subtitle-1 font-weight-medium">{{
                  keyResultTitle || '关键结果名称'
                }}</span>
                <span class="text-h6 font-weight-bold" :class="progressColor">
                  {{ progressPercentage.toFixed(1) }}%
                </span>
              </div>

              <v-progress-linear
                :model-value="progressPercentage"
                :color="progressBarColor"
                height="12"
                rounded
                class="mb-2"
              />

              <div class="d-flex justify-space-between text-caption text-medium-emphasis">
                <span>{{ keyResultStartValue }}</span>
                <span>{{ keyResultCurrentValue }} / {{ keyResultTargetValue }}</span>
              </div>
            </v-card>
          </div>
        </v-form>
      </v-card-text>

      <v-divider />

      <v-card-actions class="pa-4">
        <v-spacer />
        <v-btn variant="text" @click="handleCancel"> 取消 </v-btn>
        <v-btn
          color="primary"
          variant="elevated"
          :disabled="!isFormValid || loading"
          :loading="loading"
          @click="handleSave"
        >
          {{ isEditing ? '更新' : '创建' }}
        </v-btn>
      </v-card-actions>
    </v-card>
  </v-dialog>
</template>

<script setup lang="ts">
import { computed, ref, watch } from 'vue';
<<<<<<< HEAD
import { KeyResult, Goal } from '@dailyuse/domain-client';
=======
import type { KeyResultClient, Goal } from '@dailyuse/domain-client';
import { KeyResult as KeyResult } from '@dailyuse/domain-client';
>>>>>>> 0aefcba0
// composables
import { useKeyResult } from '../../composables/useKeyResult';

const keyResultComposable = useKeyResult();
const { createKeyResult, updateKeyResult } = keyResultComposable;

const visible = ref(false);
const propKeyResult = ref<KeyResult | null>(null);
const propGoalUuid = ref<string | null>(null);
//如果是在编辑 Goal 的情况下，编辑 Key Result，应该直接把 keyResult 的修改直接反映到 Goal 中（到时候调用 Goal 的接口），而不是直接掉用修改 Key Result 的接口
// 规定传入 goal 对象，则表示是在编辑 Goal 的情况下编辑 Key Result
const propGoal = ref<Goal | null>(null);
const isInGoalEditing = computed(() => !!propGoal.value);
// 表单状态
const formRef = ref<InstanceType<typeof HTMLFormElement> | null>(null);
const localKeyResult = ref<KeyResult>(
  KeyResult.forCreate(''), // 需要在打开时设置正确的 goalUuid
);
const loading = ref(false);
const isEditing = computed(() => !!propKeyResult.value);
const isFormValid = computed(() => formRef.value?.isValid ?? false);
const progressPercentage = computed(() => {
  const progress = localKeyResult.value.progress;
  return progress.progressPercentage;
});

// 表单字段的 getter/setter
const keyResultTitle = computed({
  get: () => localKeyResult.value.title || '',
  set: (val: string) => {
    localKeyResult.value.updateTitle(val);
  },
});

const keyResultStartValue = computed({
  get: () => localKeyResult.value.progress.currentValue - localKeyResult.value.progress.currentValue + 0, // 初始值设为0
  set: (val: number) => {
    // initialValue 在当前实现中不存储，这里使用 updateInitialValue
    localKeyResult.value.updateInitialValue(val);
  },
});

const keyResultTargetValue = computed({
  get: () => localKeyResult.value.progress.targetValue || 100, // 默认目标值为 100
  set: (val: number) => {
    localKeyResult.value.updateTargetValue(val);
  },
});

const keyResultCurrentValue = computed({
  get: () => localKeyResult.value.progress.currentValue || 0,
  set: (val: number) => {
    localKeyResult.value.updateCurrentValue(val);
  },
});

const keyResultCalculationMethod = computed({
  get: () => localKeyResult.value.progress.aggregationMethod || 'SUM',
  set: (val: string) => {
    localKeyResult.value.updateAggregationMethod(val as any);
  },
});

const keyResultWeight = computed({
  get: () => localKeyResult.value.weight || 5, // 默认值为 5（中等权重）
  set: (val: number) => {
    localKeyResult.value.updateWeight(val);
  },
});

// 权重验证规则
const weightRules = [
  (value: number) => {
    if (!value) return '权重不能为空';
    if (value < 1 || value > 10) return '权重必须在 1-10 之间';
    if (!Number.isInteger(value)) return '权重必须是整数';
    return true;
  },
];

// 计算方法选项
const calculationMethods = [
  { title: '累加 - 适用于递增指标', value: 'sum' },
  { title: '平均值 - 适用于波动指标', value: 'average' },
  { title: '最大值 - 取最高值', value: 'max' },
  { title: '最小值 - 取最低值', value: 'min' },
  { title: '自定义计算', value: 'custom' },
];

// 进度颜色计算
const progressColor = computed(() => {
  const progress = progressPercentage.value;
  if (progress >= 80) return 'text-success';
  if (progress >= 60) return 'text-warning';
  if (progress >= 40) return 'text-orange';
  return 'text-error';
});

const progressBarColor = computed(() => {
  const progress = progressPercentage.value;
  if (progress >= 80) return 'success';
  if (progress >= 60) return 'warning';
  if (progress >= 40) return 'orange';
  return 'error';
});

// 处理保存
const handleSave = async () => {
  if (!isFormValid.value) return;
  if (isEditing.value) {
    if (isInGoalEditing.value) {
      // 如果在目标编辑页面，直接修改 Goal 中的 KeyResult
      // 由于我们已经在 localKeyResult 上直接修改，这里不需要额外操作
      // propGoal 中的 keyResults 已经是引用，修改会反映在父组件中
    } else {
      // 转换为 UpdateKeyResultRequest 格式
      const updateRequest = {
        title: localKeyResult.value.title,
        description: localKeyResult.value.description || undefined, // null 转为 undefined
        weight: localKeyResult.value.weight,
        order: localKeyResult.value.order,
        progress: {
          valueType: localKeyResult.value.progress.valueType,
          aggregationMethod: localKeyResult.value.progress.aggregationMethod,
          targetValue: localKeyResult.value.progress.targetValue,
          currentValue: localKeyResult.value.progress.currentValue,
          unit: localKeyResult.value.progress.unit || undefined,
        },
      };
      await updateKeyResult(propGoalUuid.value!, localKeyResult.value.uuid, updateRequest);
    }
  } else {
    if (isInGoalEditing.value) {
      // 如果在目标编辑页面，使用变更跟踪方法添加关键结果
      propGoal.value?.addKeyResult(localKeyResult.value as KeyResult);
      // 不调用创建接口，等保存目标时统一创建
      closeDialog();
      return;
    }
    // 转换为旧的 CreateKeyResultRequest 格式（兼容现有 API）
    const createRequest = {
      title: localKeyResult.value.title, // title -> name
      description: localKeyResult.value.description || undefined,
      startValue: localKeyResult.value.progress.currentValue, // initialValue，当前实现中默认为0
      targetValue: localKeyResult.value.progress.targetValue,
      currentValue: localKeyResult.value.progress.currentValue,
      unit: localKeyResult.value.progress.unit || '', // null -> ''
      weight: localKeyResult.value.weight,
      calculationMethod: localKeyResult.value.progress.aggregationMethod.toLowerCase() as
        | 'sum'
        | 'average'
        | 'max'
        | 'min'
        | 'custom',
    };
    await createKeyResult(propGoalUuid.value!, createRequest);
  }
  closeDialog();
};

const handleCancel = () => {
  closeDialog();
};
const closeDialog = () => {
  visible.value = false;
};
const openDialog = ({
  goalUuid,
  keyResult,
  goal,
}: {
  goalUuid?: string;
  keyResult?: KeyResult;
  goal?: Goal;
}) => {
  propGoalUuid.value = goalUuid || null;
  propKeyResult.value = keyResult || null;
  propGoal.value = goal || null;
  visible.value = true;
};

const openForCreateKeyResultInGoalEditing = (goal: Goal) => {
  openDialog({ goal });
};

const openForUpdateKeyResultInGoalEditing = (goal: Goal, keyResult: KeyResult) => {
  openDialog({ goal, keyResult });
};

const openForCreateKeyResult = (goalUuid: string) => {
  openDialog({ goalUuid });
};

const openForUpdateKeyResult = (goalUuid: string, keyResult: KeyResult) => {
  openDialog({ goalUuid, keyResult });
};

watch([() => visible.value, () => propKeyResult.value], ([newValue]) => {
  if (newValue) {
    if (propKeyResult.value) {
      // 编辑模式：克隆现有 KR
      localKeyResult.value = propKeyResult.value.clone();
    } else {
      // 创建模式：新建 KR 并设置默认值
      localKeyResult.value = KeyResult.forCreate(propGoalUuid.value || propGoal.value?.uuid || '');
      localKeyResult.value.updateWeight(5); // 默认权重为 5
      localKeyResult.value.updateTargetValue(100); // 默认目标值为 100
      localKeyResult.value.updateInitialValue(0); // 默认起始值为 0
      localKeyResult.value.updateCurrentValue(0); // 默认当前值为 0
    }
  } else {
    localKeyResult.value = KeyResult.forCreate(propGoalUuid.value || propGoal.value?.uuid || '');
  }
});

defineExpose({
  openForCreateKeyResultInGoalEditing,
  openForUpdateKeyResultInGoalEditing,
  openForCreateKeyResult,
  openForUpdateKeyResult,
});
</script>

<style scoped>
/* 对话框样式 */
.v-dialog {
  overflow-y: auto;
}

.v-card {
  overflow-y: auto;
  max-height: 90vh;
}

/* 表单分组样式 */
.v-card-text h3 {
  color: rgb(var(--v-theme-primary));
  border-bottom: 2px solid rgba(var(--v-theme-primary), 0.1);
  padding-bottom: 8px;
}

/* 进度预览卡片样式 */
.v-card[variant='outlined'] {
  border: 2px solid rgba(var(--v-theme-primary), 0.1);
  transition: all 0.3s ease;
}

.v-card[variant='outlined']:hover {
  border-color: rgba(var(--v-theme-primary), 0.3);
  box-shadow: 0 4px 12px rgba(var(--v-theme-primary), 0.1);
}

/* 表单字段样式 */
.v-text-field,
.v-textarea,
.v-select {
  margin-bottom: 8px;
}

/* 响应式设计 */
@media (max-width: 768px) {
  .v-dialog {
    width: 95vw !important;
    max-width: none !important;
  }

  .v-card-text {
    padding: 1rem !important;
  }
}
</style>

<style scoped>
.v-progress-linear {
  border-radius: 4px;
}
</style><|MERGE_RESOLUTION|>--- conflicted
+++ resolved
@@ -101,6 +101,7 @@
                   variant="outlined"
                   hint="该关键结果在目标中的重要程度 (1-10)"
                   persistent-hint
+                  :rules="weightRules"
                   :rules="weightRules"
                   required
                 />
@@ -159,12 +160,7 @@
 
 <script setup lang="ts">
 import { computed, ref, watch } from 'vue';
-<<<<<<< HEAD
 import { KeyResult, Goal } from '@dailyuse/domain-client';
-=======
-import type { KeyResultClient, Goal } from '@dailyuse/domain-client';
-import { KeyResult as KeyResult } from '@dailyuse/domain-client';
->>>>>>> 0aefcba0
 // composables
 import { useKeyResult } from '../../composables/useKeyResult';
 
@@ -209,6 +205,7 @@
 
 const keyResultTargetValue = computed({
   get: () => localKeyResult.value.progress.targetValue || 100, // 默认目标值为 100
+  get: () => localKeyResult.value.progress.targetValue || 100, // 默认目标值为 100
   set: (val: number) => {
     localKeyResult.value.updateTargetValue(val);
   },
@@ -230,10 +227,21 @@
 
 const keyResultWeight = computed({
   get: () => localKeyResult.value.weight || 5, // 默认值为 5（中等权重）
+  get: () => localKeyResult.value.weight || 5, // 默认值为 5（中等权重）
   set: (val: number) => {
     localKeyResult.value.updateWeight(val);
   },
 });
+
+// 权重验证规则
+const weightRules = [
+  (value: number) => {
+    if (!value) return '权重不能为空';
+    if (value < 1 || value > 10) return '权重必须在 1-10 之间';
+    if (!Number.isInteger(value)) return '权重必须是整数';
+    return true;
+  },
+];
 
 // 权重验证规则
 const weightRules = [
@@ -375,6 +383,17 @@
       localKeyResult.value.updateInitialValue(0); // 默认起始值为 0
       localKeyResult.value.updateCurrentValue(0); // 默认当前值为 0
     }
+    if (propKeyResult.value) {
+      // 编辑模式：克隆现有 KR
+      localKeyResult.value = propKeyResult.value.clone();
+    } else {
+      // 创建模式：新建 KR 并设置默认值
+      localKeyResult.value = KeyResult.forCreate(propGoalUuid.value || propGoal.value?.uuid || '');
+      localKeyResult.value.updateWeight(5); // 默认权重为 5
+      localKeyResult.value.updateTargetValue(100); // 默认目标值为 100
+      localKeyResult.value.updateInitialValue(0); // 默认起始值为 0
+      localKeyResult.value.updateCurrentValue(0); // 默认当前值为 0
+    }
   } else {
     localKeyResult.value = KeyResult.forCreate(propGoalUuid.value || propGoal.value?.uuid || '');
   }
