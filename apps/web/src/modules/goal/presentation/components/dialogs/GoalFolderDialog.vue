--- conflicted
+++ resolved
@@ -56,19 +56,10 @@
 
 <script setup lang="ts">
 import { computed, watch, ref } from 'vue';
-<<<<<<< HEAD
 import { GoalFolder } from '@dailyuse/domain-client';
 // composables
 import { useGoalFolder } from '../../composables/useGoalFolder';
 import { useAccountStore } from '@/modules/account/presentation/stores/accountStore';
-=======
-import type { GoalFolder } from '@dailyuse/domain-client';
-import { GoalFolder as GoalFolder } from '@dailyuse/domain-client';
-// composables
-import { useGoalFolder } from '../../composables/useGoalFolder';
-import { useAccountStore } from '@/modules/account/presentation/stores/accountStore';
-import { vi } from 'date-fns/locale';
->>>>>>> 0aefcba0
 
 const goalFolderComposable = useGoalFolder();
 const { createFolder, updateFolder } = goalFolderComposable;
@@ -132,6 +123,8 @@
   } else {
     // 创建模式：注入 accountUuid（使用新 accountStore 的 currentAccountUuid）
     const accountUuid = accountStore.currentAccountUuid;
+    // 创建模式：注入 accountUuid（使用新 accountStore 的 currentAccountUuid）
+    const accountUuid = accountStore.currentAccountUuid;
     if (!accountUuid) {
       console.error('❌ GoalFolderDialog: 无法获取 accountUuid');
       return;
