<template>
  <v-card class="goal-card mb-4" elevation="2" :style="{ borderLeft: `4px solid ${goal.color}` }">
    <v-card-text class="pa-6">
      <!-- 目标标题和状态 -->
      <div class="d-flex align-center justify-space-between mb-4">
        <div class="d-flex align-center">
          <v-avatar :color="goal.color || 'primary'" size="40" class="mr-3" variant="tonal">
            <v-icon color="white">mdi-target</v-icon>
          </v-avatar>
          <div>
            <h3 class="text-h6 font-weight-bold mb-1">{{ goal.title }}</h3>
            <v-chip
              :color="getStatusColor()"
              size="small"
              variant="tonal"
              class="font-weight-medium"
            >
              <v-icon start size="12">{{ getStatusIcon() }}</v-icon>
              {{ getStatusText() }}
            </v-chip>
          </div>
        </div>

        <!-- 进度圆环 -->
        <v-progress-circular
          :model-value="goalProgress"
          :color="goal.color || 'primary'"
          size="48"
          width="6"
          class="progress-ring"
        >
          <span class="text-caption font-weight-bold">{{ Math.round(goalProgress) }}%</span>
        </v-progress-circular>
      </div>

      <!-- 目标描述 -->
      <p v-if="goal.description" class="text-body-2 text-medium-emphasis mb-4">
        {{ goal.description }}
      </p>

      <!-- 时间信息 -->
      <div class="d-flex align-center mb-4">
        <v-icon :color="goal.color || 'primary'" size="20" class="mr-2">mdi-calendar-range</v-icon>
        <span class="text-body-2 text-medium-emphasis">
          <template v-if="goal.startDate && goal.targetDate">
            {{ format(new Date(goal.startDate), 'yyyy-MM-dd') }} -
            {{ format(new Date(goal.targetDate), 'yyyy-MM-dd') }}
          </template>
          <template v-else-if="goal.targetDate">
            截止: {{ format(new Date(goal.targetDate), 'yyyy-MM-dd') }}
          </template>
          <template v-else> 未设置时间 </template>
        </span>
        <v-spacer />
        <v-chip
          :color="getRemainingDaysColor()"
          size="small"
          variant="outlined"
          class="font-weight-medium"
        >
          <v-icon start size="12">mdi-clock-outline</v-icon>
          {{ getRemainingDaysText() }}
        </v-chip>
      </div>

      <!-- 进度条 -->
      <div class="mb-2">
        <div class="d-flex justify-space-between align-center mb-1">
          <span class="text-caption text-medium-emphasis">目标进度</span>
          <span class="text-caption font-weight-bold">{{ Math.round(goalProgress) }}%</span>
        </div>
        <v-progress-linear
          :model-value="goalProgress"
          :color="goal.color || 'primary'"
          height="8"
          rounded
          class="progress-bar"
        />
      </div>

      <!-- 关键结果数量 -->
      <div class="d-flex align-center justify-space-between mb-4">
        <div class="d-flex align-center">
          <v-icon color="medium-emphasis" size="16" class="mr-1">mdi-target</v-icon>
          <span class="text-caption text-medium-emphasis">
            {{ completedKeyResultsCount }}/{{ getKeyResultsCount() }} 关键结果完成
          </span>
        </div>
      </div>
    </v-card-text>

    <!-- 卡片操作 -->
    <v-card-actions class="goal-actions">
      <v-spacer></v-spacer>

      <!-- 复盘按钮 -->
      <v-btn
        v-if="isGoalCompleted || isGoalArchived"
        variant="text"
        size="small"
        color="info"
        @click="reviewGoal"
      >
        <v-icon left size="16">mdi-clipboard-text</v-icon>
        复盘
      </v-btn>

      <!-- 查看详情 -->
      <v-btn variant="text" size="small" color="info" @click="goToGoalDetailView">
        <v-icon left size="16">mdi-eye</v-icon>
        查看详情
      </v-btn>

      <!-- 编辑按钮 -->
      <v-btn variant="text" size="small" color="primary" @click="editGoal">
        <v-icon left size="16">mdi-pencil</v-icon>
        编辑
      </v-btn>

      <!-- 删除按钮 -->
      <v-btn variant="text" size="small" color="error" @click="deleteGoal">
        <v-icon left size="16">mdi-delete</v-icon>
        删除
      </v-btn>
    </v-card-actions>
  </v-card>
</template>

<script setup lang="ts">
import { computed, ref, defineExpose } from 'vue';
<<<<<<< HEAD
import type { Goal, KeyResult } from '@dailyuse/domain-client';
=======
import type { GoalClient, KeyResult } from '@dailyuse/domain-client';
>>>>>>> 0aefcba0
import { format } from 'date-fns';
import { useRouter } from 'vue-router';
import { useGoal } from '../../composables/useGoal';

const router = useRouter();
const goalComposable = useGoal();

const props = defineProps<{
  goal: Goal;
}>();

// 定义 emits
const emit = defineEmits<{
  'edit-goal': [goal: Goal];
  'delete-goal': [goalUuid: string];
  'toggle-status': [goalUuid: string];
}>();

// 定义 emits
const emit = defineEmits<{
  'edit-goal': [goal: GoalClient];
  'delete-goal': [goalUuid: string];
  'toggle-status': [goalUuid: string];
}>();

// 内部状态控制
const isCardOpen = ref(false);

// ===== 内部业务逻辑方法 =====

/**
 * 编辑目标 - 通过事件通知父组件
 */
const editGoal = async () => {
  try {
    emit('edit-goal', props.goal);
  } catch (error) {
    console.error('Failed to emit edit event:', error);
  }
};

/**
 * 删除目标 - 通过事件通知父组件（已有 delete-goal 事件）
 */
const deleteGoal = async () => {
  emit('delete-goal', props.goal.uuid);
};

/**
 * 创建复盘
 */
const reviewGoal = async () => {
  try {
    // 导航到复盘页面或打开复盘对话框
    router.push({
      name: 'goal-review',
      params: { goalUuid: props.goal.uuid },
    });
  } catch (error) {
    console.error('Failed to open goal review:', error);
  }
};

/**
 * 打开卡片详情 - 可供外部调用的方法
 */
const openCard = () => {
  isCardOpen.value = true;
  goToGoalDetailView();
};

/**
 * 关闭卡片
 */
const closeCard = () => {
  isCardOpen.value = false;
};

// 暴露方法给父组件
defineExpose({
  openCard,
  closeCard,
});

// ===== 计算属性 =====

// 使用 Goal 自带的计算属性
const goalProgress = computed(() => {
  return props.goal.overallProgress;
});

const isGoalArchived = computed(() => {
  return props.goal.isArchived;
});

const isGoalCompleted = computed(() => {
  return props.goal.isCompleted;
});

const remainingDays = computed(() => {
  return props.goal.daysRemaining ?? 0;
});

// 关键结果完成数量
const completedKeyResultsCount = computed(() => {
  return props.goal.completedKeyResultCount;
});

// ===== 视图导航方法 =====

const goToGoalDetailView = () => {
  router.push({ name: 'goal-detail', params: { id: props.goal.uuid } });
};

// ===== 状态显示方法 =====

const getStatusColor = () => {
  if (isGoalCompleted.value) return 'success';
  if (isGoalArchived.value) return 'error';
  if (props.goal.isOverdue) return 'error';
  if (remainingDays.value < 7) return 'warning';
  return 'primary';
};

const getStatusIcon = () => {
  if (isGoalCompleted.value) return 'mdi-check-circle';
  if (isGoalArchived.value) return 'mdi-archive';
  if (props.goal.isOverdue) return 'mdi-alert-circle';
  if (remainingDays.value < 7) return 'mdi-clock-alert';
  return 'mdi-play-circle';
};

const getStatusText = () => {
  return props.goal.statusText;
};

const getRemainingDaysColor = () => {
  if (isGoalCompleted.value) return 'success';
  if (isGoalArchived.value) return 'error';
  if (props.goal.isOverdue) return 'error';
  if (remainingDays.value < 7) return 'warning';
  if (remainingDays.value < 30) return 'orange';
  return 'primary';
};

const getRemainingDaysText = () => {
  if (isGoalCompleted.value) return '已完成';
  if (isGoalArchived.value) return '已归档';
  if (props.goal.isOverdue) return '已逾期';
  return `${remainingDays.value} 天`;
};

const getKeyResultsCount = () => {
  return props.goal.keyResultCount;
};
</script>

<style scoped>
.goal-card {
  border-radius: 16px;
  background: rgb(var(--v-theme-surface));
  transition: all 0.3s cubic-bezier(0.4, 0, 0.2, 1);
  cursor: pointer;
  overflow: hidden;
}

.goal-card:hover {
  transform: translateY(-4px);
  box-shadow: 0 12px 40px rgba(0, 0, 0, 0.15);
  border-left-width: 6px !important;
}

.progress-ring {
  box-shadow: 0 4px 12px rgba(0, 0, 0, 0.1);
}

.progress-bar {
  box-shadow: inset 0 1px 3px rgba(0, 0, 0, 0.1);
}

/* 渐变背景效果 */
.goal-card::before {
  content: '';
  position: absolute;
  top: 0;
  left: 0;
  right: 0;
  height: 2px;
  background: linear-gradient(90deg, var(--goal-color, transparent), transparent);
  opacity: 0.5;
}
</style><|MERGE_RESOLUTION|>--- conflicted
+++ resolved
@@ -128,11 +128,7 @@
 
 <script setup lang="ts">
 import { computed, ref, defineExpose } from 'vue';
-<<<<<<< HEAD
 import type { Goal, KeyResult } from '@dailyuse/domain-client';
-=======
-import type { GoalClient, KeyResult } from '@dailyuse/domain-client';
->>>>>>> 0aefcba0
 import { format } from 'date-fns';
 import { useRouter } from 'vue-router';
 import { useGoal } from '../../composables/useGoal';
@@ -151,33 +147,31 @@
   'toggle-status': [goalUuid: string];
 }>();
 
-// 定义 emits
-const emit = defineEmits<{
-  'edit-goal': [goal: GoalClient];
-  'delete-goal': [goalUuid: string];
-  'toggle-status': [goalUuid: string];
-}>();
-
 // 内部状态控制
 const isCardOpen = ref(false);
 
 // ===== 内部业务逻辑方法 =====
 
 /**
+ * 编辑目标 - 通过事件通知父组件
  * 编辑目标 - 通过事件通知父组件
  */
 const editGoal = async () => {
   try {
     emit('edit-goal', props.goal);
+    emit('edit-goal', props.goal);
   } catch (error) {
     console.error('Failed to emit edit event:', error);
+    console.error('Failed to emit edit event:', error);
   }
 };
 
 /**
  * 删除目标 - 通过事件通知父组件（已有 delete-goal 事件）
+ * 删除目标 - 通过事件通知父组件（已有 delete-goal 事件）
  */
 const deleteGoal = async () => {
+  emit('delete-goal', props.goal.uuid);
   emit('delete-goal', props.goal.uuid);
 };
 
@@ -220,6 +214,7 @@
 // ===== 计算属性 =====
 
 // 使用 Goal 自带的计算属性
+// 使用 Goal 自带的计算属性
 const goalProgress = computed(() => {
   return props.goal.overallProgress;
 });
