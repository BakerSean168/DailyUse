/**
 * Goal 业务逻辑 Composable - 统一入口
 * 
 * 这个 composable 聚合了所有 goal 相关的功能，提供向后兼容的 API
 * 
 * 推荐使用方式：
 * - 如果只需要目标管理功能，使用 useGoalManagement()
 * - 如果只需要文件夹功能，使用 useGoalFolder()
 * - 如果只需要关键结果功能，使用 useKeyResult()
 * - 如果需要所有功能，使用 useGoal()（向后兼容）
 */

import { ref, computed, reactive } from 'vue';
import type { GoalContracts } from '@dailyuse/contracts';
import { GoalContracts as GC } from '@dailyuse/contracts';
import { useGoalManagement } from './useGoalManagement';
import { useGoalFolder } from './useGoalFolder';
import { useKeyResult } from './useKeyResult';
import { 
<<<<<<< HEAD
  goalManagementApplicationService,
  goalFolderApplicationService,
  keyResultApplicationService,
  goalRecordApplicationService,
  goalReviewApplicationService,
  goalSyncApplicationService
=======
  goalWebApplicationService,
  goalManagementApplicationService,
  goalFolderApplicationService 
>>>>>>> 0aefcba0
} from '../../application/services';
import { getGoalStore } from '../stores/goalStore';
import { useSnackbar } from '../../../../shared/composables/useSnackbar';

/**
 * Goal 业务逻辑 Composable - 聚合版本
 * 整合所有 goal 相关的功能
 */
export function useGoal() {
  const goalStore = getGoalStore();
  const snackbar = useSnackbar();

  // 使用拆分后的 composables
  const goalManagement = useGoalManagement();
  const goalFolder = useGoalFolder();
  const keyResult = useKeyResult();

  // ===== 响应式状态 =====
  const isLoading = computed(() => goalStore.isLoading);
  const error = computed(() => goalStore.error);
  const goals = computed(() => goalStore.getAllGoals);
  const GoalFolders = computed(() => goalStore.getAllGoalFolders);
  const currentGoal = computed(() => goalStore.getSelectedGoal);

  // ===== 本地状态 =====
  const editingGoal = ref<any | null>(null);
  const showCreateDialog = ref(false);
  const showEditDialog = ref(false);
  const searchQuery = ref('');
  const filters = reactive({
    status: '',
    dirUuid: '',
    startDate: '',
    endDate: '',
  });

  // ===== 缓存优先的数据获取方法 =====

  /**
   * 获取目标列表 - 缓存优先策略
   * @param forceRefresh 是否强制从API刷新
   * @param params 查询参数
   */
  const fetchGoals = async (
    forceRefresh = false,
    params?: {
      page?: number;
      limit?: number;
      status?: string;
      dirUuid?: string;
      startDate?: string;
      endDate?: string;
    },
  ) => {
    try {
      // 检查是否需要刷新数据
      const needsRefresh =
        forceRefresh ||
        !goalStore.isInitialized ||
        goalStore.goals.length === 0 ||
        goalStore.shouldRefreshCache();

      if (needsRefresh) {
        // 从 API 获取数据时不需要用户提示，这是内部操作
        await goalManagementApplicationService.getGoals(params);
      } else {
        // 使用缓存数据也不需要用户提示
      }

      return goalStore.getAllGoals;
    } catch (error) {
      snackbar.showError('获取目标列表失败');
      throw error;
    }
  };

  /**
   * 获取目标目录列表 - 缓存优先策略
   * @param forceRefresh 是否强制从API刷新
   * @param params 查询参数
   */
  const fetchGoalFolders = async (
    forceRefresh = false,
    params?: {
      page?: number;
      limit?: number;
      status?: string;
      parentUuid?: string;
    },
  ) => {
    try {
      // 检查是否需要刷新数据
      const needsRefresh =
        forceRefresh ||
        !goalStore.isInitialized ||
        goalStore.goalFolders.length === 0 ||
        goalStore.shouldRefreshCache();

      if (needsRefresh) {
        // 从 API 获取目录数据时不需要用户提示
        await goalFolderApplicationService.getGoalFolders(params);
      } else {
        // 使用缓存的目录数据也不需要用户提示
      }

      return goalStore.getAllGoalFolders;
    } catch (error) {
      snackbar.showError('获取目标目录列表失败');
      throw error;
    }
  };

  /**
   * 获取目标详情 - 缓存优先策略
   * @param uuid 目标UUID
   * @param forceRefresh 是否强制从API刷新
   */
  const fetchGoalById = async (uuid: string, forceRefresh = false) => {
    try {
      // 先从缓存中查找
      const cachedGoal = goalStore.getGoalByUuid(uuid);

      if (cachedGoal && !forceRefresh) {
        // 使用缓存的目标详情，不需要用户提示
        goalStore.setSelectedGoal(uuid);
        return cachedGoal;
      }

      // 从API获取目标详情，不需要用户提示这是内部操作
      const response = await goalManagementApplicationService.getGoalById(uuid);

      if (response) {
        goalStore.setSelectedGoal(uuid);
      }

      return response;
    } catch (error) {
      snackbar.showError('获取目标详情失败');
      throw error;
    }
  };

  /**
   * 初始化数据 - 加载所有必要的数据
   */
  const initializeData = async () => {
    try {
      // 使用新的 GoalSyncApplicationService
      const result = await goalSyncApplicationService.syncAllGoalsAndFolders();
      snackbar.showSuccess(
        `Goal 数据初始化完成: ${result.goalsCount} 个目标, ${result.foldersCount} 个文件夹`,
      );
    } catch (error) {
      snackbar.showError('Goal 数据初始化失败');
      throw error;
    }
  };

  // ===== Goal CRUD 操作 =====

  /**
   * 创建新目标
   */
  const createGoal = async (data: GoalContracts.CreateGoalRequest) => {
    try {
      const response = await goalManagementApplicationService.createGoal(data);
      showCreateDialog.value = false;

      // 数据已经在 ApplicationService 中自动同步到 store
      snackbar.showSuccess('目标创建成功');
      return response;
    } catch (error) {
      snackbar.showError('创建目标失败');
      throw error;
    }
  };

  /**
   * 更新目标
   */
  const updateGoal = async (uuid: string, data: GoalContracts.UpdateGoalRequest) => {
    try {
      const response = await goalManagementApplicationService.updateGoal(uuid, data);
      showEditDialog.value = false;
      editingGoal.value = null;

      snackbar.showSuccess('目标更新成功');
      return response;
    } catch (error) {
      snackbar.showError('更新目标失败');
      throw error;
    }
  };

  /**
   * 删除目标
   */
  const deleteGoal = async (uuid: string) => {
    try {
      await goalManagementApplicationService.deleteGoal(uuid);

      // 如果删除的是当前目标，清除选中状态
      if (currentGoal.value?.uuid === uuid) {
        goalStore.setSelectedGoal(null);
      }

      snackbar.showSuccess('目标删除成功');
    } catch (error) {
      snackbar.showError('删除目标失败');
      throw error;
    }
  };

  // ===== Goal 状态管理 =====

  /**
   * 激活目标
   */
  const activateGoal = async (uuid: string) => {
    try {
      const result = await goalManagementApplicationService.activateGoal(uuid);
      snackbar.showSuccess('目标激活成功');
      return result;
    } catch (error) {
      snackbar.showError('激活目标失败');
      throw error;
    }
  };

  /**
   * 暂停目标
   */
  const pauseGoal = async (uuid: string) => {
    try {
      const result = await goalManagementApplicationService.pauseGoal(uuid);
      snackbar.showSuccess('目标暂停成功');
      return result;
    } catch (error) {
      snackbar.showError('暂停目标失败');
      throw error;
    }
  };

  /**
   * 完成目标
   */
  const completeGoal = async (uuid: string) => {
    try {
      const result = await goalManagementApplicationService.completeGoal(uuid);
      snackbar.showSuccess('目标完成成功');
      return result;
    } catch (error) {
      snackbar.showError('完成目标失败');
      throw error;
    }
  };

  /**
   * 归档目标
   */
  const archiveGoal = async (uuid: string) => {
    try {
      const result = await goalManagementApplicationService.archiveGoal(uuid);
      snackbar.showSuccess('目标归档成功');
      return result;
    } catch (error) {
      snackbar.showError('归档目标失败');
      throw error;
    }
  };

  // ===== GoalFolder 操作 =====

  /**
   * 创建目标目录
   */
  const createGoalFolder = async (data: GoalContracts.CreateGoalFolderRequest) => {
    try {
      const response = await goalFolderApplicationService.createGoalFolder(data);
      snackbar.showSuccess('目标目录创建成功');
      return response;
    } catch (error) {
      snackbar.showError('创建目标目录失败');
      throw error;
    }
  };

  /**
   * 更新目标目录
   */
  const updateGoalFolder = async (uuid: string, data: GoalContracts.UpdateGoalFolderRequest) => {
    try {
      const response = await goalFolderApplicationService.updateGoalFolder(uuid, data);
      snackbar.showSuccess('目标目录更新成功');
      return response;
    } catch (error) {
      snackbar.showError('更新目标目录失败');
      throw error;
    }
  };

  /**
   * 删除目标目录
   */
  const deleteGoalFolder = async (uuid: string) => {
    try {
      await goalFolderApplicationService.deleteGoalFolder(uuid);
      snackbar.showSuccess('目标目录删除成功');
    } catch (error) {
      snackbar.showError('删除目标目录失败');
      throw error;
    }
  };

  // ===== 搜索和筛选 =====

  /**
   * 搜索目标
   */
  const searchGoals = async (
    query: string,
    options?: {
      page?: number;
      limit?: number;
      status?: string;
      dirUuid?: string;
    },
  ) => {
    try {
      return await goalManagementApplicationService.searchGoals({
        keywords: query,
        ...options,
      });
    } catch (error) {
      snackbar.showError('搜索目标失败');
      throw error;
    }
  };

  /**
   * 应用筛选器
   */
  const applyFilters = async () => {
    const params = {
      ...filters,
      // 移除空值
      ...Object.fromEntries(Object.entries(filters).filter(([_, value]) => value !== '')),
    };

    await fetchGoals(true, params); // 强制刷新以应用新的筛选条件
  };

  /**
   * 清除筛选器
   */
  const clearFilters = async () => {
    Object.assign(filters, {
      status: '',
      dirUuid: '',
      startDate: '',
      endDate: '',
    });
    await fetchGoals(true); // 强制刷新以清除筛选条件
  };

  // ===== UI 交互方法 =====

  /**
   * 打开创建对话框
   */
  const openCreateDialog = () => {
    editingGoal.value = null;
    showCreateDialog.value = true;
  };

  /**
   * 打开编辑对话框
   */
  const openEditDialog = (goal: any) => {
    editingGoal.value = goal;
    showEditDialog.value = true;
  };

  /**
   * 关闭对话框
   */
  const closeDialogs = () => {
    showCreateDialog.value = false;
    showEditDialog.value = false;
    editingGoal.value = null;
  };

  /**
   * 选择目标
   */
  const selectGoal = (goal: any) => {
    goalStore.setSelectedGoal(goal.uuid);
  };

  /**
   * 切换目标选中状态
   */
  const toggleGoalSelection = (goal: any) => {
    if (currentGoal.value?.uuid === goal.uuid) {
      goalStore.setSelectedGoal(null);
    } else {
      goalStore.setSelectedGoal(goal.uuid);
    }
  };

  /**
   * 清除所有选中
   */
  const clearSelection = () => {
    goalStore.setSelectedGoal(null);
  };

  // ===== DDD聚合根控制：KeyResult管理 =====

  /**
   * 通过Goal聚合根创建关键结果
   * 直接使用 AddKeyResultRequest 类型（不包含 goalUuid）
   */
  const createKeyResultForGoal = async (
    goalUuid: string,
    request: Omit<GoalContracts.AddKeyResultRequest, 'goalUuid'>,
  ) => {
    try {
      const response = await keyResultApplicationService.createKeyResultForGoal(goalUuid, request);
      
      // 手动触发重新加载当前目标的关键结果
      if (currentGoal.value?.uuid === goalUuid) {
        await loadCurrentGoalKeyResults(goalUuid);
      }
      
      snackbar.showSuccess('关键结果创建成功');
      return response;
    } catch (error) {
      snackbar.showError('创建关键结果失败');
      throw error;
    }
  };

  /**
   * 获取目标的所有关键结果
   */
  const getKeyResultsByGoal = async (goalUuid: string) => {
    try {
      const response = await keyResultApplicationService.getKeyResultsByGoal(goalUuid);
      return response;
    } catch (error) {
      snackbar.showError('获取关键结果列表失败');
      throw error;
    }
  };

  /**
   * 通过Goal聚合根更新关键结果
   */
  const updateKeyResultForGoal = async (
    goalUuid: string,
    keyResultUuid: string,
    request: GoalContracts.UpdateKeyResultRequest,
  ) => {
    try {
      const response = await keyResultApplicationService.updateKeyResultForGoal(goalUuid, keyResultUuid, request);
      snackbar.showSuccess('关键结果更新成功');
      return response;
    } catch (error) {
      snackbar.showError('更新关键结果失败');
      throw error;
    }
  };

  /**
   * 通过Goal聚合根删除关键结果
   */
  const deleteKeyResultForGoal = async (goalUuid: string, keyResultUuid: string) => {
    try {
      await keyResultApplicationService.deleteKeyResultForGoal(goalUuid, keyResultUuid);
      snackbar.showSuccess('关键结果删除成功');
      // 删除成功后强制刷新 Goal 数据，确保 UI 更新
      await fetchGoals(true);
    } catch (error) {
      snackbar.showError('删除关键结果失败');
      throw error;
    }
  };

  /**
   * 批量更新关键结果权重
   */
  const batchUpdateKeyResultWeights = async (
    goalUuid: string,
    updates: Array<{ keyResultUuid: string; weight: number }>,
  ) => {
    try {
      const response = await keyResultApplicationService.batchUpdateKeyResultWeights(goalUuid, { updates });
      snackbar.showSuccess('关键结果权重批量更新成功');
      return response;
    } catch (error) {
      snackbar.showError('批量更新关键结果权重失败');
      throw error;
    }
  };

  /**
   * 获取目标进度分解详情
   * 
   * 返回目标进度的详细计算信息，包括每个关键结果的贡献度
   * 
   * @param goalUuid - 目标 UUID
   * @returns 进度分解详情
   */
  const fetchProgressBreakdown = async (goalUuid: string): Promise<GoalContracts.ProgressBreakdown> => {
    try {
<<<<<<< HEAD
      const breakdown = await keyResultApplicationService.getProgressBreakdown(goalUuid);
=======
      const breakdown = await goalWebApplicationService.getProgressBreakdown(goalUuid);
>>>>>>> 0aefcba0
      return breakdown;
    } catch (error) {
      snackbar.showError('获取进度详情失败');
      throw error;
    }
  };

  // ===== DDD聚合根控制：GoalRecord管理 =====

  /**
   * 通过KeyResult创建目标记录
   */
  const createGoalRecord = async (
    goalUuid: string,
    keyResultUuid: string,
    request: GoalContracts.CreateGoalRecordRequest,
  ) => {
    try {
      const response = await goalRecordApplicationService.createGoalRecord(goalUuid, keyResultUuid, request);
      snackbar.showSuccess('目标记录创建成功');
      
      // ✅ 创建成功后重新获取 Goal 数据，确保 KeyResults 显示最新状态
      await fetchGoals(true); // 强制刷新
      
      return response;
    } catch (error) {
      snackbar.showError('创建目标记录失败');
      throw error;
    }
  };

  /**
   * 获取关键结果的所有记录
   */
  const getGoalRecordsByKeyResult = async (
    goalUuid: string,
    keyResultUuid: string,
    params?: {
      page?: number;
      limit?: number;
      dateRange?: { start?: string; end?: string };
    },
  ) => {
    try {
      const response = await goalRecordApplicationService.getGoalRecordsByKeyResult(goalUuid, keyResultUuid, params);
      return response;
    } catch (error) {
      snackbar.showError('获取关键结果记录失败');
      throw error;
    }
  };

  /**
   * 获取目标的所有记录
   */
  const getGoalRecordsByGoal = async (
    goalUuid: string,
    params?: {
      page?: number;
      limit?: number;
      dateRange?: { start?: string; end?: string };
    },
  ) => {
    try {
      const response = await goalRecordApplicationService.getGoalRecordsByGoal(goalUuid, params);
      return response;
    } catch (error) {
      snackbar.showError('获取目标所有记录失败');
      throw error;
    }
  };

  // ===== DDD聚合根控制：GoalReview管理 =====

  /**
   * 通过Goal聚合根创建目标复盘
   */
  const createGoalReview = async (
    goalUuid: string,
    request: GoalContracts.CreateGoalReviewRequest,
  ) => {
    try {
      const response = await goalReviewApplicationService.createGoalReview(goalUuid, request);
      snackbar.showSuccess('目标复盘创建成功');
      return response;
    } catch (error) {
      snackbar.showError('创建目标复盘失败');
      throw error;
    }
  };

  /**
   * 获取目标的所有复盘
   */
  const getGoalReviewsByGoal = async (goalUuid: string) => {
    try {
      const response = await goalReviewApplicationService.getGoalReviewsByGoal(goalUuid);
      return response;
    } catch (error) {
      snackbar.showError('获取目标复盘失败');
      throw error;
    }
  };

  /**
   * 通过Goal聚合根更新目标复盘
   */
  const updateGoalReview = async (
    goalUuid: string,
    reviewUuid: string,
    request: Partial<GoalContracts.UpdateGoalReviewRequest>,
  ) => {
    try {
      const response = await goalReviewApplicationService.updateGoalReview(goalUuid, reviewUuid, request);
      snackbar.showSuccess('目标复盘更新成功');
      return response;
    } catch (error) {
      snackbar.showError('更新目标复盘失败');
      throw error;
    }
  };

  /**
   * 通过Goal聚合根删除目标复盘
   */
  const deleteGoalReview = async (goalUuid: string, reviewUuid: string) => {
    try {
      await goalReviewApplicationService.deleteGoalReview(goalUuid, reviewUuid);
      snackbar.showSuccess('目标复盘删除成功');
    } catch (error) {
      snackbar.showError('删除目标复盘失败');
      throw error;
    }
  };

  // ===== DDD聚合根完整视图 =====

  /**
   * 获取Goal聚合根的完整视图
   * 包含目标、关键结果、记录、复盘等所有子实体
   */
  const getGoalAggregateView = async (goalUuid: string) => {
    try {
      const response = await goalManagementApplicationService.getGoalAggregateView(goalUuid);
      // 获取聚合视图通常是数据加载操作，不需要成功提示
      // snackbar.showInfo('获取目标聚合视图成功');

      // 自动设置为当前选中的目标
      goalStore.setSelectedGoal(goalUuid);

      return response;
    } catch (error) {
      snackbar.showError('获取目标聚合视图失败');
      throw error;
    }
  };

  /**
   * 克隆Goal聚合根
   */
  const cloneGoal = async (
    goalUuid: string,
    options: {
      name?: string;
      description?: string;
      includeKeyResults?: boolean;
      includeRecords?: boolean;
    } = {},
  ) => {
    try {
      const response = await goalManagementApplicationService.cloneGoal(goalUuid, options);
      snackbar.showSuccess('目标克隆成功');
      return response;
    } catch (error) {
      snackbar.showError('克隆目标失败');
      throw error;
    }
  };

  // ===== 实体状态管理 =====

  /**
   * 当前选中目标的关键结果列表
   */
  const currentGoalKeyResults = ref<any[]>([]);

  /**
   * 当前选中关键结果的记录列表
   */
  const currentKeyResultRecords = ref<any[]>([]);

  /**
   * 当前选中目标的复盘列表
   */
  const currentGoalReviews = ref<any[]>([]);

  /**
   * 加载当前目标的关键结果
   */
  const loadCurrentGoalKeyResults = async (goalUuid: string) => {
    try {
      const response = await getKeyResultsByGoal(goalUuid);
      currentGoalKeyResults.value = response.keyResults || [];
      return response;
    } catch (error) {
      currentGoalKeyResults.value = [];
      throw error;
    }
  };

  /**
   * 加载当前关键结果的记录
   */
  const loadCurrentKeyResultRecords = async (goalUuid: string, keyResultUuid: string) => {
    try {
      const response = await getGoalRecordsByKeyResult(goalUuid, keyResultUuid);
      currentKeyResultRecords.value = response.records || [];
      return response;
    } catch (error) {
      currentKeyResultRecords.value = [];
      throw error;
    }
  };

  /**
   * 加载当前目标的复盘
   */
  const loadCurrentGoalReviews = async (goalUuid: string) => {
    try {
      const response = await getGoalReviewsByGoal(goalUuid);
      currentGoalReviews.value = response.reviews || [];
      return response;
    } catch (error) {
      currentGoalReviews.value = [];
      throw error;
    }
  };

  /**
   * 清除当前实体状态
   */
  const clearCurrentEntityState = () => {
    currentGoalKeyResults.value = [];
    currentKeyResultRecords.value = [];
    currentGoalReviews.value = [];
  };

  // ===== 工具方法 =====

  /**
   * 手动刷新所有数据
   */
  const refresh = async () => {
    await Promise.all([
      fetchGoals(true), // 强制刷新
      fetchGoalFolders(true), // 强制刷新
    ]);
    snackbar.showInfo('数据刷新完成');
  };

  /**
   * 初始化
   */
  const initialize = async () => {
    try {
      // 初始化数据
      await initializeData();
    } catch (error) {
      snackbar.showError('初始化失败');
      throw error;
    }
  };

  // ===== 计算属性 =====

  /**
   * 过滤后的目标列表
   */
  const filteredGoals = computed(() => {
    return goalStore.getFilteredGoals;
  });

  /**
   * 目标统计信息
   */
  const goalStats = computed(() => {
    return goalStore.getGoalStatistics;
  });

  /**
   * 目录统计信息
   */
  const GoalFolderStats = computed(() => {
    return goalStore.getGoalFolderStatistics;
  });

  /**
   * 是否有选中的目标
   */
  const hasSelection = computed(() => !!currentGoal.value);

  // ===== 工具方法 =====
  /**
   * Goal 的时间进度
   * @param goal 目标实体
   * @returns 0 到 1 之间的数值，表示时间进度百分比
   */
  const getTimeProgress = (goal: any) => {
    const now = new Date();
    if (goal.startTime && goal.endTime) {
      const start = new Date(goal.startTime);
      const end = new Date(goal.endTime);
      if (now < start) return 0;
      if (now > end) return 1;
      return (now.getTime() - start.getTime()) / (end.getTime() - start.getTime());
    }
    return 0;
  };

  const getRemainingDays = (goal: any) => {
    if (goal.endTime) {
      const now = new Date();
      const end = new Date(goal.endTime);
      const diff = end.getTime() - now.getTime();
      return Math.ceil(diff / (1000 * 3600 * 24));
    }
    return 0;
  };

  return {
    // 响应式状态
    isLoading,
    error,
    goals,
    GoalFolders,
    currentGoal,
    filteredGoals,
    goalStats,
    GoalFolderStats,
    hasSelection,

    // 本地状态
    editingGoal,
    showCreateDialog,
    showEditDialog,
    searchQuery,
    filters,

    // 数据获取方法（缓存优先）
    fetchGoals,
    fetchGoalFolders,
    fetchGoalById,
    initializeData,

    // Goal 操作
    createGoal,
    updateGoal,
    deleteGoal,

    // Goal 状态管理
    activateGoal,
    pauseGoal,
    completeGoal,
    archiveGoal,

    // GoalFolder 操作
    createGoalFolder,
    updateGoalFolder,
    deleteGoalFolder,

    // 搜索和筛选
    searchGoals,
    applyFilters,
    clearFilters,

    // UI 交互
    openCreateDialog,
    openEditDialog,
    closeDialogs,
    selectGoal,
    toggleGoalSelection,
    clearSelection,

    // 工具方法
    refresh,
    initialize,
    getTimeProgress,
    getRemainingDays,

    // ===== DDD聚合根控制：KeyResult管理 =====
    createKeyResultForGoal,
    getKeyResultsByGoal,
    updateKeyResultForGoal,
    deleteKeyResultForGoal,
    batchUpdateKeyResultWeights,
    fetchProgressBreakdown,

    // ===== DDD聚合根控制：GoalRecord管理 =====
    createGoalRecord,
    getGoalRecordsByKeyResult,
    getGoalRecordsByGoal,

    // ===== DDD聚合根控制：GoalReview管理 =====
    createGoalReview,
    getGoalReviewsByGoal,
    updateGoalReview,
    deleteGoalReview,

    // ===== DDD聚合根完整视图 =====
    getGoalAggregateView,
    cloneGoal,

    // ===== 实体状态管理 =====
    currentGoalKeyResults,
    currentKeyResultRecords,
    currentGoalReviews,
    loadCurrentGoalKeyResults,
    loadCurrentKeyResultRecords,
    loadCurrentGoalReviews,
    clearCurrentEntityState,
  };
}
<|MERGE_RESOLUTION|>--- conflicted
+++ resolved
@@ -17,18 +17,12 @@
 import { useGoalFolder } from './useGoalFolder';
 import { useKeyResult } from './useKeyResult';
 import { 
-<<<<<<< HEAD
   goalManagementApplicationService,
   goalFolderApplicationService,
   keyResultApplicationService,
   goalRecordApplicationService,
   goalReviewApplicationService,
   goalSyncApplicationService
-=======
-  goalWebApplicationService,
-  goalManagementApplicationService,
-  goalFolderApplicationService 
->>>>>>> 0aefcba0
 } from '../../application/services';
 import { getGoalStore } from '../stores/goalStore';
 import { useSnackbar } from '../../../../shared/composables/useSnackbar';
@@ -545,11 +539,7 @@
    */
   const fetchProgressBreakdown = async (goalUuid: string): Promise<GoalContracts.ProgressBreakdown> => {
     try {
-<<<<<<< HEAD
       const breakdown = await keyResultApplicationService.getProgressBreakdown(goalUuid);
-=======
-      const breakdown = await goalWebApplicationService.getProgressBreakdown(goalUuid);
->>>>>>> 0aefcba0
       return breakdown;
     } catch (error) {
       snackbar.showError('获取进度详情失败');
@@ -946,6 +936,7 @@
     deleteKeyResultForGoal,
     batchUpdateKeyResultWeights,
     fetchProgressBreakdown,
+    fetchProgressBreakdown,
 
     // ===== DDD聚合根控制：GoalRecord管理 =====
     createGoalRecord,
