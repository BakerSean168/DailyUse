--- conflicted
+++ resolved
@@ -13,11 +13,7 @@
   test.beforeEach(async ({ page: testPage }) => {
     page = testPage;
 
-<<<<<<< HEAD
-    // ??
-=======
     // 使用预先创建的测试用户登录
->>>>>>> efff7aab
     await login(page, TEST_USER.username, TEST_USER.password);
 
     // ??? Goal ??
@@ -197,13 +193,8 @@
 
   // ????????
   try {
-<<<<<<< HEAD
-    // ?? 1: ???? URL
-    await page.goto('/goals', { waitUntil: 'networkidle' });
-=======
     // 方式 1: 直接访问 URL
     await page.goto(WEB_CONFIG.getFullUrl(WEB_CONFIG.GOALS_PATH), { waitUntil: 'networkidle' });
->>>>>>> efff7aab
   } catch {
     // ?? 2: ???????
     const goalsLink = page.locator('text=??').or(page.locator('text=Goals'));
